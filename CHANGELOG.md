# Changelog

All notable changes to this project will be documented in this file.

The format is based on [Keep a Changelog](http://keepachangelog.com/en/1.0.0/) and this project adheres to [Semantic Versioning](http://semver.org/spec/v2.0.0.html).

NOTE: As semantic versioning states all 0.y.z releases can contain breaking changes in API (flags, grpc API, any backward compatibility)

We use *breaking :warning:* to mark changes that are not backward compatible (relates only to v0.y.z releases.)

## Unreleased

### Fixed

<<<<<<< HEAD
### Added

### Changed

### Removed

## [v0.36.0](https://github.com/thanos-io/thanos/tree/release-0.36)
=======
- [#7493](https://github.com/thanos-io/thanos/pull/7493) *: fix server grpc histograms
* [#7511](https://github.com/thanos-io/thanos/pull/7511) Query Frontend: fix doubled gzip compression for response body.

### Added

- [#7560](https://github.com/thanos-io/thanos/pull/7560) Query: Added the possibility of filtering rules by rule_name, rule_group or file to HTTP api.

### Changed

- [#7494](https://github.com/thanos-io/thanos/pull/7494) Ruler: remove trailing period from SRV records returned by discovery `dnsnosrva` lookups
- [#7567](https://github.com/thanos-io/thanos/pull/7565) Query: Use thanos resolver for endpoint groups.

### Removed

## [v0.36.0](https://github.com/thanos-io/thanos/tree/release-0.36) - in progress
>>>>>>> 7c360d19

### Fixed

- [#7326](https://github.com/thanos-io/thanos/pull/7326) Query: fixing exemplars proxy when querying stores with multiple tenants.
- [#7403](https://github.com/thanos-io/thanos/pull/7403) Sidecar: fix startup sequence
- [#7484](https://github.com/thanos-io/thanos/pull/7484) Proxy: fix panic in lazy response set
<<<<<<< HEAD
- [#7493](https://github.com/thanos-io/thanos/pull/7493) *: fix server grpc histograms
=======
- [#7492](https://github.com/thanos-io/thanos/pull/7492) Compactor: update filtered blocks list before second downsample pass.
>>>>>>> 7c360d19

### Added

- [#7429](https://github.com/thanos-io/thanos/pull/7429): Reloader: introduce `TolerateEnvVarExpansionErrors` to allow suppressing errors when expanding environment variables in the configuration file. When set, this will ensure that the reloader won't consider the operation to fail when an unset environment variable is encountered. Note that all unset environment variables are left as is, whereas all set environment variables are expanded as usual.
- [#7317](https://github.com/thanos-io/thanos/pull/7317) Tracing: allow specifying resource attributes for the OTLP configuration.
- [#7367](https://github.com/thanos-io/thanos/pull/7367) Store Gateway: log request ID in request logs.
- [#7361](https://github.com/thanos-io/thanos/pull/7361) Query: *breaking :warning:* pass query stats from remote execution from server to client. We changed the protobuf of the QueryAPI, if you use `query.mode=distributed` you need to update your client (upper level Queriers) first, before updating leaf Queriers (servers).
- [#7363](https://github.com/thanos-io/thanos/pull/7363) Query-frontend: set value of remote_user field in Slow Query Logs from HTTP header
- [#7335](https://github.com/thanos-io/thanos/pull/7335) Dependency: Update minio-go to v7.0.70 which includes support for EKS Pod Identity.
- [#7477](https://github.com/thanos-io/thanos/pull/7477) *: Bump objstore to `20240622095743-1afe5d4bc3cd`

### Changed

- [#7334](https://github.com/thanos-io/thanos/pull/7334) Compactor: do not vertically compact downsampled blocks. Such cases are now marked with `no-compact-mark.json`. Fixes panic `panic: unexpected seriesToChunkEncoder lack of iterations`.
- [#7393](https://github.com/thanos-io/thanos/pull/7393) *: *breaking :warning:* Using native histograms for grpc middleware metrics. Metrics `grpc_client_handling_seconds` and `grpc_server_handling_seconds` will now be native histograms, if you have enabled native histogram scraping you will need to update your PromQL expressions to use the new metric names.

### Removed

## [v0.35.1](https://github.com/thanos-io/thanos/tree/release-0.35) - 28.05.2024

### Fixed

- [#7323](https://github.com/thanos-io/thanos/pull/7323) Sidecar: wait for prometheus on startup
- [#6948](https://github.com/thanos-io/thanos/pull/6948) Receive: fix goroutines leak during series requests to thanos store api.
- [#7382](https://github.com/thanos-io/thanos/pull/7382) *: Ensure objstore flag values are masked & disable debug/pprof/cmdline
- [#7392](https://github.com/thanos-io/thanos/pull/7392) Query: fix broken min, max for pre 0.34.1 sidecars
- [#7373](https://github.com/thanos-io/thanos/pull/7373) Receive: Fix stats for remote write
- [#7318](https://github.com/thanos-io/thanos/pull/7318) Compactor: Recover from panic to log block ID

### Added

### Changed

### Removed

## [v0.35.0](https://github.com/thanos-io/thanos/tree/release-0.35) - 02.05.2024

### Fixed

- [#7083](https://github.com/thanos-io/thanos/pull/7083) Store Gateway: Fix lazy expanded postings with 0 length failed to be cached.
- [#7080](https://github.com/thanos-io/thanos/pull/7080) Receive: race condition in handler Close() when stopped early
- [#7132](https://github.com/thanos-io/thanos/pull/7132) Documentation: fix broken helm installation instruction
- [#7134](https://github.com/thanos-io/thanos/pull/7134) Store, Compact: Revert the recursive block listing mechanism introduced in https://github.com/thanos-io/thanos/pull/6474 and use the same strategy as in 0.31. Introduce a `--block-discovery-strategy` flag to control the listing strategy so that a recursive lister can still be used if the tradeoff of slower but cheaper discovery is preferred.
- [#7122](https://github.com/thanos-io/thanos/pull/7122) Store Gateway: Fix lazy expanded postings estimate base cardinality using posting group with remove keys.
- [#7166](https://github.com/thanos-io/thanos/pull/7166) Receive/MultiTSDB: Do not delete non-uploaded blocks
- [#7179](https://github.com/thanos-io/thanos/pull/7179) Query: Fix merging of query analysis
- [#7224](https://github.com/thanos-io/thanos/pull/7224) Query-frontend: Add Redis username to the client configuration.
- [#7220](https://github.com/thanos-io/thanos/pull/7220) Store Gateway: Fix lazy expanded postings caching partial expanded postings and bug of estimating remove postings with non existent value. Added `PromQLSmith` based fuzz test to improve correctness.
- [#7225](https://github.com/thanos-io/thanos/pull/7225) Compact: Don't halt due to overlapping sources when vertical compaction is enabled
- [#7244](https://github.com/thanos-io/thanos/pull/7244) Query: Fix Internal Server Error unknown targetHealth: "unknown" when trying to open the targets page.
- [#7248](https://github.com/thanos-io/thanos/pull/7248) Receive: Fix RemoteWriteAsync was sequentially executed causing high latency in the ingestion path.
- [#7271](https://github.com/thanos-io/thanos/pull/7271) Query: fixing dedup iterator when working on mixed sample types.
- [#7289](https://github.com/thanos-io/thanos/pull/7289) Query Frontend: show warnings from downstream queries.
- [#7308](https://github.com/thanos-io/thanos/pull/7308) Store: Batch TSDB Infos for blocks.
- [#7301](https://github.com/thanos-io/thanos/pull/7301) Store Gateway: fix index header reader `PostingsOffsets` returning wrong values.

### Added

- [#7155](https://github.com/thanos-io/thanos/pull/7155) Receive: Add tenant globbing support to hashring config
- [#7231](https://github.com/thanos-io/thanos/pull/7231) Tracing: added missing sampler types
- [#7194](https://github.com/thanos-io/thanos/pull/7194) Downsample: retry objstore related errors
- [#7105](https://github.com/thanos-io/thanos/pull/7105) Rule: add flag `--query.enable-x-functions` to allow usage of extended promql functions (xrate, xincrease, xdelta) in loaded rules
- [#6867](https://github.com/thanos-io/thanos/pull/6867) Query UI: Tenant input box added to the Query UI, in order to be able to specify which tenant the query should use.
- [#7186](https://github.com/thanos-io/thanos/pull/7186) Query UI: Only show tenant input box when query tenant enforcement is enabled
- [#7175](https://github.com/thanos-io/thanos/pull/7175) Query: Add `--query.mode=distributed` which enables the new distributed mode of the Thanos query engine.
- [#7199](https://github.com/thanos-io/thanos/pull/7199) Reloader: Add support for watching and decompressing Prometheus configuration directories
- [#7200](https://github.com/thanos-io/thanos/pull/7175) Query: Add `--selector.relabel-config` and `--selector.relabel-config-file` flags which allows scoping the Querier to a subset of matched TSDBs.
- [#7233](https://github.com/thanos-io/thanos/pull/7233) UI: Showing Block Size Stats
- [#7256](https://github.com/thanos-io/thanos/pull/7256) Receive: Split remote-write HTTP requests via tenant labels of series
- [#7269](https://github.com/thanos-io/thanos/pull/7269) Query UI: Show peak/total samples in query analysis
- [#7280](https://github.com/thanos-io/thanos/pull/7281) *: Adding User-Agent to request logs
- [#7219](https://github.com/thanos-io/thanos/pull/7219) Receive: add `--remote-write.client-tls-secure` and `--remote-write.client-tls-skip-verify` flags to stop relying on grpc server config to determine grpc client secure/skipVerify.
- [#7297](https://github.com/thanos-io/thanos/pull/7297) *: mark as not queryable if status is not ready
- [#7302](https://github.com/thanos-io/thanos/pull/7303) Considering the `X-Forwarded-For` header for the remote address in the logs.
- [#7304](https://github.com/thanos-io/thanos/pull/7304) Store: Use loser trees for merging results

### Changed

- [#7123](https://github.com/thanos-io/thanos/pull/7123) Rule: Change default Alertmanager API version to v2.
- [#7192](https://github.com/thanos-io/thanos/pull/7192) Rule: Do not turn off ruler even if resolving fails
- [#7223](https://github.com/thanos-io/thanos/pull/7223) Automatic detection of memory limits and configure GOMEMLIMIT to match.
- [#7283](https://github.com/thanos-io/thanos/pull/7283) Compact: *breaking :warning:* Replace group with resolution in compact downsample metrics to avoid cardinality explosion with large numbers of groups.
- [#7305](https://github.com/thanos-io/thanos/pull/7305) Query|Receiver: Do not log full request on ProxyStore by default.

### Removed

## [v0.34.1](https://github.com/thanos-io/thanos/tree/release-0.34) - 11.02.24

### Fixed

- [#7078](https://github.com/thanos-io/thanos/pull/7078) *: Bump gRPC to 1.57.2

### Added

### Changed

### Removed

## [v0.34.0](https://github.com/thanos-io/thanos/tree/release-0.34) - 26.01.24

### Fixed

- [#7011](https://github.com/thanos-io/thanos/pull/7011) Query Frontend: queries with negative offset should check whether it is cacheable or not.
- [#6874](https://github.com/thanos-io/thanos/pull/6874) Sidecar: fix labels returned by 'api/v1/series' in presence of conflicting external and inner labels.
- [#7009](https://github.com/thanos-io/thanos/pull/7009) Rule: Fix spacing error in URL.
- [#7082](https://github.com/thanos-io/thanos/pull/7082) Stores: fix label values edge case when requesting external label values with matchers
- [#7114](https://github.com/thanos-io/thanos/pull/7114) Stores: fix file path bug for minio v7.0.61

### Added

- [#6756](https://github.com/thanos-io/thanos/pull/6756) Query: Add `query.enable-tenancy` & `query.tenant-label-name` options to allow enforcement of tenancy on the query path, by injecting labels into queries (uses prom-label-proxy internally).
- [#6944](https://github.com/thanos-io/thanos/pull/6944) Receive: Added a new flag for maximum retention bytes.
- [#6891](https://github.com/thanos-io/thanos/pull/6891) Objstore: Bump `objstore` which adds support for Azure Workload Identity.
- [#6453](https://github.com/thanos-io/thanos/pull/6453) Sidecar: Added `--reloader.method` to support configuration reloads via SIHUP signal.
- [#6925](https://github.com/thanos-io/thanos/pull/6925) Store Gateway: Support float native histogram.
- [#6954](https://github.com/thanos-io/thanos/pull/6954) Index Cache: Support tracing for fetch APIs.
- [#6943](https://github.com/thanos-io/thanos/pull/6943) Ruler: Added `keep_firing_for` field in alerting rule.
- [#6972](https://github.com/thanos-io/thanos/pull/6972) Store Gateway: Apply series limit when streaming series for series actually matched if lazy postings is enabled.
- [#6984](https://github.com/thanos-io/thanos/pull/6984) Store Gateway: Added `--store.index-header-lazy-download-strategy` to specify how to lazily download index headers when lazy mmap is enabled.
- [#6887](https://github.com/thanos-io/thanos/pull/6887) Query Frontend: *breaking :warning:* Add tenant label to relevant exported metrics. Note that this change may cause some pre-existing custom dashboard queries to be incorrect due to the added label.
- [#7028](https://github.com/thanos-io/thanos/pull/7028) Query|Query Frontend: Add new `--query-frontend.enable-x-functions` flag to enable experimental extended functions.
- [#6884](https://github.com/thanos-io/thanos/pull/6884) Tools: Add upload-block command to upload blocks to object storage.
- [#7010](https://github.com/thanos-io/thanos/pull/7010) Cache: Added `set_async_circuit_breaker_*` to utilize the circuit breaker pattern for dynamically thresholding asynchronous set operations.

### Changed

- [#6539](https://github.com/thanos-io/thanos/pull/6539) Store: *breaking :warning:* Changed `--sync-block-duration` default 3m to 15m.

### Removed

- [#7014](https://github.com/thanos-io/thanos/pull/7014) *: *breaking :warning:* Removed experimental query pushdown feature to simplify query path. This feature has had high complexity for too little benefits. The responsibility for query pushdown will be moved to the distributed mode of the new 'thanos' promql engine.

## [v0.33.0](https://github.com/thanos-io/thanos/tree/release-0.33) - 18.12.2023

### Fixed

- [#6817](https://github.com/thanos-io/thanos/pull/6817) Store Gateway: fix `matchersToPostingGroups` label values variable got shadowed bug.

### Added
- [#6891](https://github.com/thanos-io/thanos/pull/6891) Objstore: Bump `objstore` which adds support for Azure Workload Identity.
- [#6605](https://github.com/thanos-io/thanos/pull/6605) Query Frontend: Support vertical sharding binary expression with metric name when no matching labels specified.
- [#6308](https://github.com/thanos-io/thanos/pull/6308) Ruler: Support configuration flag that allows customizing template for alert message.
- [#6760](https://github.com/thanos-io/thanos/pull/6760) Query Frontend: Added TLS support in `--query-frontend.downstream-tripper-config` and `--query-frontend.downstream-tripper-config-file`
- [#7004](https://github.com/thanos-io/thanos/pull/7004) Query Frontend: Support documented auto discovery for memcached
- [#6749](https://github.com/thanos-io/thanos/pull/6749) Store Gateway: Added `thanos_store_index_cache_fetch_duration_seconds` histogram for tracking latency of fetching data from index cache.
- [#6690](https://github.com/thanos-io/thanos/pull/6690) Store: *breaking :warning:* Add tenant label to relevant exported metrics. Note that this change may cause some pre-existing dashboard queries to be incorrect due to the added label.
- [#6530](https://github.com/thanos-io/thanos/pull/6530) / [#6690](https://github.com/thanos-io/thanos/pull/6690) Query: Add command line arguments for configuring tenants and forward tenant information to Store Gateway.
- [#6765](https://github.com/thanos-io/thanos/pull/6765) Index Cache: Add `enabled_items` to index cache config to selectively cache configured items. Available item types are `Postings`, `Series` and `ExpandedPostings`.
- [#6773](https://github.com/thanos-io/thanos/pull/6773) Index Cache: Add `ttl` to control the ttl to store items in remote index caches like memcached and redis.
- [#6794](https://github.com/thanos-io/thanos/pull/6794) Query: *breaking :warning:* Add tenant label to relevant exported metrics. Note that this change may cause some pre-existing custom dashboard queries to be incorrect due to the added label.
- [#6847](https://github.com/thanos-io/thanos/pull/6847) Store: Add `thanos_bucket_store_indexheader_download_duration_seconds` and `thanos_bucket_store_indexheader_load_duration_seconds` metrics for tracking latency of downloading and initializing the index-header.

### Changed

- [#6698](https://github.com/thanos-io/thanos/pull/6608) Receive: Change write log level from warn to info.
- [#6753](https://github.com/thanos-io/thanos/pull/6753) mixin(Rule): *breaking :warning:* Fixed the mixin rules with duplicate names and updated the promtool version from v0.37.0 to v0.47.0
- [#6772](https://github.com/thanos-io/thanos/pull/6772) *: Bump prometheus to v0.47.2-0.20231006112807-a5a4eab679cc
- [#6794](https://github.com/thanos-io/thanos/pull/6794) Receive: the exported HTTP metrics now uses the specified default tenant for requests where no tenants are found.
- [#6651](https://github.com/thanos-io/thanos/pull/6651) *: Update go_grpc_middleware to v2.0.0. Remove Tags Interceptor from Thanos. Tags interceptor is removed from v2.0.0 go-grpc-middleware and is not needed anymore.

### Removed

- [#6686](https://github.com/thanos-io/thanos/pull/6686) Remove deprecated `--log.request.decision` flag. We now use `--request.logging-config` to set logging decisions.

## [v0.32.5](https://github.com/thanos-io/thanos/tree/release-0.32) - 18.10.2023

### Fixed

- [#6615](https://github.com/thanos-io/thanos/pull/6615) [#6805](https://github.com/thanos-io/thanos/pull/6805): Build with Go 1.21 and bump golang.org/x/net to v0.17 for addressing [CVE](https://groups.google.com/g/golang-announce/c/iNNxDTCjZvo)
- [#6802](https://github.com/thanos-io/thanos/pull/6802) Receive: head series limiter should not run if no head series limit is set.
- [#6816](https://github.com/thanos-io/thanos/pull/6816) Store: fix prometheus store label values matches for external labels

### Added

### Changed

### Removed

## [v0.32.4](https://github.com/thanos-io/thanos/tree/release-0.32) - 02.10.2023

### Fixed

- [#6746](https://github.com/thanos-io/thanos/pull/6746) Objstore: Upgrade with fixes [objstore#77](https://github.com/thanos-io/objstore/pull/77) and [objstore#78](https://github.com/thanos-io/objstore/pull/78).

### Added

### Changed

### Removed

## [v0.32.3](https://github.com/thanos-io/thanos/tree/release-0.32) - 20.09.2023

### Fixed

- [#6692](https://github.com/thanos-io/thanos/pull/6692) Store: Fix matching bug when using empty alternative in regex matcher, for example (a||b).
- [#6679](https://github.com/thanos-io/thanos/pull/6697) Store: Fix block deduplication
- [#6706](https://github.com/thanos-io/thanos/pull/6706) Store: Series responses should always be sorted
- [#7286](https://github.com/thanos-io/thanos/pull/7286) Query: Propagate instant query warnings in distributed execution mode.

### Added

### Changed

- [#6664](https://github.com/thanos-io/thanos/pull/6664) *: Update Prometheus to 2.46.1.
- [#6722](https://github.com/thanos-io/thanos/pull/6722) *: Optimize iterations on GCS buckets by requesting only object names.
- [#6544](https://github.com/thanos-io/thanos/pull/6500) Objstore: Update objstore to latest version which adds a new metric regarding uploaded TSDB bytes

### Removed

## [v0.32.2](https://github.com/thanos-io/thanos/tree/release-0.32) - 31.08.2023

### Fixed

- [#6675](https://github.com/thanos-io/thanos/pull/6675) Store: Fix race when iterating blocks
- [#6679](https://github.com/thanos-io/thanos/pull/6679) Store: Record stats even on ExpandPostings error
- [#6681](https://github.com/thanos-io/thanos/pull/6681) Store: Fix forgotten field in store stats merge
- [#6684](https://github.com/thanos-io/thanos/pull/6684) Store: Fix postings reader short reads to address nil postings bug

### Added

### Changed

### Removed

## [v0.32.1](https://github.com/thanos-io/thanos/tree/release-0.32) - 28.08.2023

### Fixed

- [#6650](https://github.com/thanos-io/thanos/pull/6650) Store: Fix error handling in decodePostings
- [#6654](https://github.com/thanos-io/thanos/pull/6654) Store: Fix ignored error in postings
- [#6655](https://github.com/thanos-io/thanos/pull/6655) Store: Fix bufio pool handling
- [#6669](https://github.com/thanos-io/thanos/pull/6669) Store: Fix mutable stringset memory usage

### Added

### Changed

- [#6664](https://github.com/thanos-io/thanos/pull/6664) *: Update Prometheus to 2.46.1.

### Removed

## [v0.32.0](https://github.com/thanos-io/thanos/tree/release-0.32) - 23.08.2023

### Added

- [#6437](https://github.com/thanos-io/thanos/pull/6437) Receive: make tenant stats limit configurable
- [#6369](https://github.com/thanos-io/thanos/pull/6369) Receive: add az-aware replication support for Ketama algorithm
- [#6185](https://github.com/thanos-io/thanos/pull/6185) Tracing: tracing in OTLP support configuring service_name.
- [#6192](https://github.com/thanos-io/thanos/pull/6192) Store: add flag `bucket-web-label` to select the label to use as timeline title in web UI
- [#6195](https://github.com/thanos-io/thanos/pull/6195) Receive: add flag `tsdb.too-far-in-future.time-window` to prevent clock skewed samples to pollute TSDB head and block all valid incoming samples.
- [#6273](https://github.com/thanos-io/thanos/pull/6273) Mixin: Allow specifying an instance name filter in dashboards
- [#6163](https://github.com/thanos-io/thanos/pull/6163) Receiver: Add hidden flag `--receive-forward-max-backoff` to configure the max backoff for forwarding requests.
- [#5777](https://github.com/thanos-io/thanos/pull/5777) Receive: Allow specifying tenant-specific external labels in Router Ingestor.
- [#6352](https://github.com/thanos-io/thanos/pull/6352) Store: Expose store gateway query stats in series response hints.
- [#6420](https://github.com/thanos-io/thanos/pull/6420) Index Cache: Cache expanded postings.
- [#6441](https://github.com/thanos-io/thanos/pull/6441) Compact: Compactor will set `index_stats` in `meta.json` file with max series and chunk size information.
- [#6466](https://github.com/thanos-io/thanos/pull/6466) Mixin (Receive): add limits alerting for configuration reload and meta-monitoring.
- [#6467](https://github.com/thanos-io/thanos/pull/6467) Mixin (Receive): add alert for tenant reaching head series limit.
- [#6528](https://github.com/thanos-io/thanos/pull/6528) Index Cache: Add histogram metric `thanos_store_index_cache_stored_data_size_bytes` for item size.
- [#6560](https://github.com/thanos-io/thanos/pull/6560) Thanos ruler: add flag to optionally disable adding Thanos params when querying metrics
- [#6574](https://github.com/thanos-io/thanos/pull/6574) Tools: Add min and max compactions range flags to `bucket replicate` command.
- [#6593](https://github.com/thanos-io/thanos/pull/6574) Store: Add `thanos_bucket_store_chunk_refetches_total` metric to track number of chunk refetches.
- [#6264](https://github.com/thanos-io/thanos/pull/6264) Query: Add Thanos logo in navbar
- [#6234](https://github.com/thanos-io/thanos/pull/6234) Query: Add ability to switch between `thanos` and `prometheus` engines dynamically via UI and API.
- [#6346](https://github.com/thanos-io/thanos/pull/6346) Query: Add ability to generate SQL-like query explanations when `thanos` engine is used.
- [#6646](https://github.com/thanos-io/thanos/pull/6646) Compact and Bucket: Add `--disable-admin-operations` flag in Compactor UI and Bucket UI

### Fixed
- [#6503](https://github.com/thanos-io/thanos/pull/6503) *: Change the engine behind `ContentPathReloader` to be completely independent of any filesystem concept. This effectively fixes this configuration reload when used with Kubernetes ConfigMaps, Secrets, or other volume mounts.
- [#6456](https://github.com/thanos-io/thanos/pull/6456) Store: fix crash when computing set matches from regex pattern
- [#6427](https://github.com/thanos-io/thanos/pull/6427) Receive: increased log level for failed uploads to `error`
- [#6172](https://github.com/thanos-io/thanos/pull/6172) query-frontend: return JSON formatted errors for invalid PromQL expression in the split by interval middleware.
- [#6171](https://github.com/thanos-io/thanos/pull/6171) Store: fix error handling on limits.
- [#6183](https://github.com/thanos-io/thanos/pull/6183) Receiver: fix off by one in multitsdb flush that will result in empty blocks if the head only contains one sample
- [#6197](https://github.com/thanos-io/thanos/pull/6197) Exemplar OTel: Fix exemplar for otel to use traceId instead of spanId and sample only if trace is sampled
- [#6207](https://github.com/thanos-io/thanos/pull/6207) Receive: Remove the shipper once a tenant has been pruned.
- [#6216](https://github.com/thanos-io/thanos/pull/6216) Receiver: removed hard-coded value of EnableExemplarStorage flag and set it according to max-exemplar value.
- [#6222](https://github.com/thanos-io/thanos/pull/6222) mixin(Receive): Fix tenant series received dashboard widget.
- [#6218](https://github.com/thanos-io/thanos/pull/6218) mixin(Store): handle ResourceExhausted as a non-server error. As a consequence, this error won't contribute to Store's grpc errors alerts.
- [#6271](https://github.com/thanos-io/thanos/pull/6271) Receive: Fix segfault in `LabelValues` during head compaction.
- [#6306](https://github.com/thanos-io/thanos/pull/6306) Tracing: tracing in OTLP utilize the OTEL_TRACES_SAMPLER env variable
- [#6330](https://github.com/thanos-io/thanos/pull/6330) Store: Fix inconsistent error for series limits.
- [#6342](https://github.com/thanos-io/thanos/pull/6342) Cache/Redis: Upgrade `rueidis` to v1.0.2 to to improve error handling while shrinking a redis cluster.
- [#6325](https://github.com/thanos-io/thanos/pull/6325) Store: return gRPC resource exhausted error for byte limiter.
- [#6399](https://github.com/thanos-io/thanos/pull/6399) *: Fix double-counting bug in http_request_duration metric
- [#6428](https://github.com/thanos-io/thanos/pull/6428) Report gRPC connnection errors in the logs.
- [#6519](https://github.com/thanos-io/thanos/pull/6519) Reloader: Use timeout for initial apply.
- [#6509](https://github.com/thanos-io/thanos/pull/6509) Store Gateway: Remove `memWriter` from `fileWriter` to reduce memory usage when sync index headers.
- [#6556](https://github.com/thanos-io/thanos/pull/6556) Thanos compact: respect block-files-concurrency setting when downsampling
- [#6592](https://github.com/thanos-io/thanos/pull/6592) Query Frontend: fix bugs in vertical sharding `without` and `union` function to allow more queries to be shardable.
- [#6317](https://github.com/thanos-io/thanos/pull/6317) *: Fix internal label deduplication bug, by resorting store response set.
- [#6189](https://github.com/thanos-io/thanos/pull/6189) Rule: Fix panic when calling API `/api/v1/rules?type=alert`.
- [#6598](https://github.com/thanos-io/thanos/pull/6598) compact: fix data corruption with "invalid size" error during downsample

### Changed
- [#6049](https://github.com/thanos-io/thanos/pull/6049) Compact: *breaking :warning:* Replace group with resolution in compact metrics to avoid cardinality explosion on compact metrics for large numbers of groups.
- [#6168](https://github.com/thanos-io/thanos/pull/6168) Receiver: Make ketama hashring fail early when configured with number of nodes lower than the replication factor.
- [#6201](https://github.com/thanos-io/thanos/pull/6201) Query-Frontend: Disable absent and absent_over_time for vertical sharding.
- [#6212](https://github.com/thanos-io/thanos/pull/6212) Query-Frontend: Disable scalar for vertical sharding.
- [#6107](https://github.com/thanos-io/thanos/pull/6107) *breaking :warning:* Change default user id in container image from 0(root) to 1001
- [#6228](https://github.com/thanos-io/thanos/pull/6228) Conditionally generate debug messages in ProxyStore to avoid memory bloat.
- [#6231](https://github.com/thanos-io/thanos/pull/6231) mixins: Add code/grpc-code dimension to error widgets.
- [#6244](https://github.com/thanos-io/thanos/pull/6244) mixin(Rule): Add rule evaluation failures to the Rule dashboard.
- [#6303](https://github.com/thanos-io/thanos/pull/6303) Store: added and start using streamed snappy encoding for postings list instead of block based one. This leads to constant memory usage during decompression. This approximately halves memory usage when decompressing a postings list in index cache.
- [#6071](https://github.com/thanos-io/thanos/pull/6071) Query Frontend: *breaking :warning:* Add experimental native histogram support for which we updated and aligned with the [Prometheus common](https://github.com/prometheus/common) model, which is used for caching so a cache reset required.
- [#6163](https://github.com/thanos-io/thanos/pull/6163) Receiver: changed default max backoff from 30s to 5s for forwarding requests. Can be configured with `--receive-forward-max-backoff`.
- [#6327](https://github.com/thanos-io/thanos/pull/6327) *: *breaking :warning:* Use histograms instead of summaries for instrumented handlers.
- [#6322](https://github.com/thanos-io/thanos/pull/6322) Logging: Avoid expensive log.Valuer evaluation for disallowed levels.
- [#6358](https://github.com/thanos-io/thanos/pull/6358) Query: Add +Inf bucket to query duration metrics
- [#6363](https://github.com/thanos-io/thanos/pull/6363) Store: Check context error when expanding postings.
- [#6405](https://github.com/thanos-io/thanos/pull/6405) Index Cache: Change postings cache key to include the encoding format used so that older Thanos versions would not try to decode it during the deployment of a new version.
- [#6479](https://github.com/thanos-io/thanos/pull/6479) Store: *breaking :warning:* Rename `thanos_bucket_store_cached_series_fetch_duration_seconds` to `thanos_bucket_store_series_fetch_duration_seconds` and `thanos_bucket_store_cached_postings_fetch_duration_seconds` to `thanos_bucket_store_postings_fetch_duration_seconds`.
- [#6474](https://github.com/thanos-io/thanos/pull/6474) Store/Compact: Reduce a large amount of `Exists` API calls against object storage when synchronizing meta files in favour of a recursive `Iter` call.
- [#6548](https://github.com/thanos-io/thanos/pull/6548) Objstore: Bump minio-go to v7.0.61.
- [#6187](https://github.com/thanos-io/thanos/pull/6187) *: Unify gRPC flags for all servers.
- [#6267](https://github.com/thanos-io/thanos/pull/6267) Query: Support unicode external label truncation.
- [#6371](https://github.com/thanos-io/thanos/pull/6371) Query: Only keep name in UI `store_matches` param.
- [#6609](https://github.com/thanos-io/thanos/pull/6609) *: Bump `go4.org/intern` to fix Go 1.21 builds.

### Removed
- [#6496](https://github.com/thanos-io/thanos/pull/6496) *: Remove unnecessary configuration reload from `ContentPathReloader` and improve its tests.
- [#6432](https://github.com/thanos-io/thanos/pull/6432) Receive: Remove duplicated `gopkg.in/fsnotify.v1` dependency.
- [#6332](https://github.com/thanos-io/thanos/pull/6332) *: Remove unmaintained `gzip` dependency.

## [v0.31.0](https://github.com/thanos-io/thanos/tree/release-0.31) - 22.03.2023

### Added

- [#5990](https://github.com/thanos-io/thanos/pull/5990) Cache/Redis: add support for Redis Sentinel via new option `master_name`.
- [#6008](https://github.com/thanos-io/thanos/pull/6008) *: Add counter metric `gate_queries_total` to gate.
- [#5926](https://github.com/thanos-io/thanos/pull/5926) Receiver: Add experimental string interning in writer. Can be enabled with a hidden flag `--writer.intern`.
- [#5773](https://github.com/thanos-io/thanos/pull/5773) Store: Support disabling cache index header file by setting `--no-cache-index-header`. When toggled, Stores can run without needing persistent disks.
- [#5653](https://github.com/thanos-io/thanos/pull/5653) Receive: Allow setting hashing algorithm per tenant in hashrings config.
- [#6074](https://github.com/thanos-io/thanos/pull/6074) *: Add histogram metrics `thanos_store_server_series_requested` and `thanos_store_server_chunks_requested` to all Stores.
- [#6074](https://github.com/thanos-io/thanos/pull/6074) *: Allow configuring series and sample limits per `Series` request for all Stores.
- [#6104](https://github.com/thanos-io/thanos/pull/6104) Objstore: Support S3 session token.
- [#5548](https://github.com/thanos-io/thanos/pull/5548) Query: Add experimental support for load balancing across multiple Store endpoints.
- [#6148](https://github.com/thanos-io/thanos/pull/6148) Query-frontend: Add `traceID` to slow query detected log line.
- [#6153](https://github.com/thanos-io/thanos/pull/6153) Query-frontend: Add `remote_user` (from http basic auth) and `remote_addr` to slow query detected log line.
- [#6406](https://github.com/thanos-io/thanos/pull/6406) Receive: Allow tenants to be configured with unlimited active series by setting head_series_limit to 0.

### Fixed

- [#5995](https://github.com/thanos-io/thanos/pull/5995) Sidecar: Loads TLS certificate during startup.
- [#6044](https://github.com/thanos-io/thanos/pull/6044) Receive: Mark out-of-window errors as conflict when out-of-window samples ingestion is used.
- [#6050](https://github.com/thanos-io/thanos/pull/6050) Store: Re-try bucket store initial sync upon failure.
- [#6067](https://github.com/thanos-io/thanos/pull/6067) Receive: Fix panic when querying uninitialized TSDBs.
- [#6082](https://github.com/thanos-io/thanos/pull/6082) Query: Don't error when no stores are matched.
- [#6098](https://github.com/thanos-io/thanos/pull/6098) Cache/Redis: Upgrade `rueidis` to v0.0.93 to fix potential panic when the client-side caching is disabled.
- [#6103](https://github.com/thanos-io/thanos/pull/6103) Mixins(Rule): Fix expression for long rule evaluations.
- [#6121](https://github.com/thanos-io/thanos/pull/6121) Receive: Deduplicate meta-monitoring queries for [Active Series Limiting](https://thanos.io/tip/components/receive.md/#active-series-limiting-experimental).
- [#6137](https://github.com/thanos-io/thanos/pull/6137) Downsample: Repair of non-empty XOR chunks during 1h downsampling.
- [#6125](https://github.com/thanos-io/thanos/pull/6125) Query Frontend: Fix vertical shardable instant queries do not produce sorted results for `sort`, `sort_desc`, `topk` and `bottomk` functions.
- [#6203](https://github.com/thanos-io/thanos/pull/6203) Receive: Fix panic in head compaction under high query load.

### Changed

- [#6010](https://github.com/thanos-io/thanos/pull/6010) *: Upgrade Prometheus to v0.42.0.
- [#5999](https://github.com/thanos-io/thanos/pull/5999) *: Upgrade Alertmanager dependency to v0.25.0.
- [#6520](https://github.com/thanos-io/thanos/pull/6520): Switch query-frontend to use [Rueidis](https://github.com/redis/rueidis) client. Deleted `idle_timeout`, `max_conn_age`, `pool_size`, `min_idle_conns` fields as they are not used anymore.
- [#5887](https://github.com/thanos-io/thanos/pull/5887) Tracing: Make sure rate limiting sampler is the default, as was the case in version pre-0.29.0.
- [#5997](https://github.com/thanos-io/thanos/pull/5997) Rule: switch to miekgdns DNS resolver as the default one.
- [#6126](https://github.com/thanos-io/thanos/pull/6126) Build with Go 1.20
- [#6035](https://github.com/thanos-io/thanos/pull/6035) Tools (replicate): Support all types of matchers to match blocks for replication. Change matcher parameter from string slice to a single string.
- [#6131](https://github.com/thanos-io/thanos/pull/6131) Store: *breaking :warning:* Use Histograms instead of Summaries for bucket metrics.

## [v0.30.2](https://github.com/thanos-io/thanos/tree/release-0.30) - 28.01.2023

### Fixed

- [#6066](https://github.com/thanos-io/thanos/pull/6066) Tracing: fixed panic because of nil sampler
- [#6086](https://github.com/thanos-io/thanos/pull/6086) Store Gateway: Fix store-gateway deadlock due to not close BlockSeriesClient

## [v0.30.1](https://github.com/thanos-io/thanos/tree/release-0.30) - 4.01.2023

### Fixed

- [#6009](https://github.com/thanos-io/thanos/pull/6009) Query Frontend/Store: fix duplicate metrics registration in Redis client

## [v0.30.0](https://github.com/thanos-io/thanos/tree/release-0.30) - 2.01.2023

NOTE: Querier's `query.promql-engine` flag enabling new PromQL engine is now unhidden. We encourage users to use new experimental PromQL engine for efficiency reasons.

### Fixed

- [#5716](https://github.com/thanos-io/thanos/pull/5716) DNS: Fix miekgdns resolver LookupSRV to work with CNAME records.
- [#5844](https://github.com/thanos-io/thanos/pull/5844) Query Frontend: Fixes @ modifier time range when splitting queries by interval.
- [#5854](https://github.com/thanos-io/thanos/pull/5854) Query Frontend: `lookback_delta` param is now handled in query frontend.
- [#5860](https://github.com/thanos-io/thanos/pull/5860) Query: Fixed bug of not showing query warnings in Thanos UI.
- [#5856](https://github.com/thanos-io/thanos/pull/5856) Store: Fixed handling of debug logging flag.
- [#5230](https://github.com/thanos-io/thanos/pull/5230) Rule: Stateless ruler support restoring `for` state from query API servers. The query API servers should be able to access the remote write storage.
- [#5880](https://github.com/thanos-io/thanos/pull/5880) Query Frontend: Fixes some edge cases of query sharding analysis.
- [#5893](https://github.com/thanos-io/thanos/pull/5893) Cache: Fixed redis client not respecting `SetMultiBatchSize` config value.
- [#5966](https://github.com/thanos-io/thanos/pull/5966) Query: Fixed mint and maxt when selecting series for the `api/v1/series` HTTP endpoint.
- [#5948](https://github.com/thanos-io/thanos/pull/5948) Store: `chunks_fetched_duration` wrong calculation.
- [#5910](https://github.com/thanos-io/thanos/pull/5910) Receive: Fixed ketama quorum bug that was could cause success response for failed replication. This also optimize heavily receiver CPU use.

### Added

- [#5814](https://github.com/thanos-io/thanos/pull/5814) Store: Added metric `thanos_bucket_store_postings_size_bytes` that shows the distribution of how many postings (in bytes) were needed for each Series() call in Thanos Store. Useful for determining limits.
- [#5703](https://github.com/thanos-io/thanos/pull/5703) StoreAPI: Added `hash` field to series' chunks. Store gateway and receive implements that field and proxy leverage that for quicker deduplication.
- [#5801](https://github.com/thanos-io/thanos/pull/5801) Store: Added a new flag `--store.grpc.downloaded-bytes-limit` that limits the number of bytes downloaded in each Series/LabelNames/LabelValues call. Use `thanos_bucket_store_postings_size_bytes` for determining the limits.
- [#5836](https://github.com/thanos-io/thanos/pull/5836) Receive: Added hidden flag `tsdb.memory-snapshot-on-shutdown` to enable experimental TSDB feature to snapshot on shutdown. This is intended to speed up receiver restart.
- [#5839](https://github.com/thanos-io/thanos/pull/5839) Receive: Added parameter `--tsdb.out-of-order.time-window` to set time window for experimental out-of-order samples ingestion. Disabled by default (set to 0s). Please note if you enable this option and you use compactor, make sure you set the `--enable-vertical-compaction` flag, otherwise you might risk compactor halt.
- [#5889](https://github.com/thanos-io/thanos/pull/5889) Query Frontend: Added support for vertical sharding `label_replace` and `label_join` functions.
- [#5865](https://github.com/thanos-io/thanos/pull/5865) Compact: Retry on sync metas error.
- [#5819](https://github.com/thanos-io/thanos/pull/5819) Store: Added a few objectives for Store's data summaries (touched/fetched amount and sizes). They are: 50, 95, and 99 quantiles.
- [#5837](https://github.com/thanos-io/thanos/pull/5837) Store: Added streaming retrival of series from object storage.
- [#5940](https://github.com/thanos-io/thanos/pull/5940) Objstore: Support for authenticating to Swift using application credentials.
- [#5945](https://github.com/thanos-io/thanos/pull/5945) Tools: Added new `no-downsample` marker to skip blocks when downsampling via `thanos tools bucket mark --marker=no-downsample-mark.json`. This will skip downsampling for blocks with the new marker.
- [#5977](https://github.com/thanos-io/thanos/pull/5977) Tools: Added remove flag on bucket mark command to remove deletion, no-downsample or no-compact markers on the block

### Changed

- [#5785](https://github.com/thanos-io/thanos/pull/5785) Query: `thanos_store_nodes_grpc_connections` now trimms `external_labels` label name longer than 1000 character. It also allows customizations in what labels to preserve using `query.conn-metric.label` flag.
- [#5542](https://github.com/thanos-io/thanos/pull/5542) Mixin: Added query concurrency panel to Querier dashboard.
- [#5846](https://github.com/thanos-io/thanos/pull/5846) Query Frontend: vertical query sharding supports subqueries.
- [#5593](https://github.com/thanos-io/thanos/pull/5593) Cache: switch Redis client to [Rueidis](https://github.com/rueian/rueidis). Rueidis is [faster](https://github.com/rueian/rueidis#benchmark-comparison-with-go-redis-v9) and provides [client-side caching](https://redis.io/docs/manual/client-side-caching/). It is highly recommended to use it so that repeated requests for the same key would not be needed.
- [#5896](https://github.com/thanos-io/thanos/pull/5896) *: Upgrade Prometheus to v0.40.7 without implementing native histogram support. *Querying native histograms will fail with `Error executing query: invalid chunk encoding "<unknown>"` and native histograms in write requests are ignored.*
- [#5909](https://github.com/thanos-io/thanos/pull/5909) Receive: Compact tenant head after no appends have happened for 1.5 `tsdb.max-block-size`.
- [#5838](https://github.com/thanos-io/thanos/pull/5838) Mixin: Added data touched type to Store dashboard.
- [#5922](https://github.com/thanos-io/thanos/pull/5922) Compact: Retry on clean, partial marked errors when possible.

### Removed

- [#5824](https://github.com/thanos-io/thanos/pull/5824) Mixin: Remove noisy `ThanosReceiveTrafficBelowThreshold` alert.

## [v0.29.0](https://github.com/thanos-io/thanos/tree/release-0.29) - 2022.11.03

### Fixed

- [#5642](https://github.com/thanos-io/thanos/pull/5642) Receive: Log labels correctly in writer debug messages.
- [#5655](https://github.com/thanos-io/thanos/pull/5655) Receive: Fix recreating already pruned tenants.
- [#5702](https://github.com/thanos-io/thanos/pull/5702) Store: Upgrade minio-go/v7 to fix panic caused by leaked goroutines.
- [#5736](https://github.com/thanos-io/thanos/pull/5736) Compact: Fix crash in GatherNoCompactionMarkFilter.NoCompactMarkedBlocks.
- [#5763](https://github.com/thanos-io/thanos/pull/5763) Compact: Enable metadata cache.
- [#5759](https://github.com/thanos-io/thanos/pull/5759) Compact: Fix missing duration log key.
- [#5799](https://github.com/thanos-io/thanos/pull/5799) Query Frontend: Fixed sharding behaviour for vector matches. Now queries with sharding should work properly where the query looks like: `foo and without (lbl) bar`.

### Added

- [#5565](https://github.com/thanos-io/thanos/pull/5565) Receive: Allow remote write request limits to be defined per file and tenant (experimental).
* [#5654](https://github.com/thanos-io/thanos/pull/5654) Query: add `--grpc-compression` flag that controls the compression used in gRPC client. With the flag it is now possible to compress the traffic between Query and StoreAPI nodes - you get lower network usage in exchange for a bit higher CPU/RAM usage.
- [#5650](https://github.com/thanos-io/thanos/pull/5650) Query Frontend: Add sharded queries metrics. `thanos_frontend_sharding_middleware_queries_total` shows how many queries were sharded or not sharded.
- [#5658](https://github.com/thanos-io/thanos/pull/5658) Query Frontend: Introduce new optional parameters (`query-range.min-split-interval`, `query-range.max-split-interval`, `query-range.horizontal-shards`) to implement more dynamic horizontal query splitting.
- [#5721](https://github.com/thanos-io/thanos/pull/5721) Store: Add metric `thanos_bucket_store_empty_postings_total` for number of empty postings when fetching series.
- [#5723](https://github.com/thanos-io/thanos/pull/5723) Compactor: Support disable block viewer UI.
- [#5674](https://github.com/thanos-io/thanos/pull/5674) Query Frontend/Store: Add support connecting to redis using TLS.
- [#5734](https://github.com/thanos-io/thanos/pull/5734) Store: Support disable block viewer UI.
- [#5411](https://github.com/thanos-io/thanos/pull/5411) Tracing: Add OpenTelemetry Protocol exporter.
- [#5779](https://github.com/thanos-io/thanos/pull/5779) Objstore: Support specifying S3 storage class.
- [#5741](https://github.com/thanos-io/thanos/pull/5741) Query: add metrics on how much data is being selected by downstream Store APIs.
- [#5673](https://github.com/thanos-io/thanos/pull/5673) Receive: Reload tenant limit configuration on file change.
- [#5749](https://github.com/thanos-io/thanos/pull/5749) Query Frontend: Added small LRU cache to cache query analysis results.
- [#6544](https://github.com/thanos-io/thanos/pull/6500) Objstore: Update objstore to latest version which adds a new metric regarding uploaded TSDB bytes

### Changed

- [#5738](https://github.com/thanos-io/thanos/pull/5738) Global: replace `crypto/sha256` with `minio/sha256-simd` to make hash calculation faster in metadata and reloader packages.
- [#5648](https://github.com/thanos-io/thanos/pull/5648) Query Frontend: cache vertical shards in query-frontend.
- [#5753](https://github.com/thanos-io/thanos/pull/5753) Build with Go 1.19.
- [#5255](https://github.com/thanos-io/thanos/pull/5296) Query: Use k-way merging for the proxying logic. The proxying sub-system now uses much less resources (~25-80% less CPU usage, ~30-50% less RAM usage according to our benchmarks). Reduces query duration by a few percent on queries with lots of series.
- [#5690](https://github.com/thanos-io/thanos/pull/5690) Compact: update `--debug.accept-malformed-index` flag to apply to downsampling. Previously the flag only applied to compaction, and fatal errors would still occur when downsampling was attempted.
- [#5707](https://github.com/thanos-io/thanos/pull/5707) Objstore: Update objstore to latest version which includes a refactored Azure Storage Account implementation with a new SDK.
- [#5641](https://github.com/thanos-io/thanos/pull/5641) Store: Remove hardcoded labels in shard matcher.
- [#5641](https://github.com/thanos-io/thanos/pull/5641) Query: Inject unshardable le label in query analyzer.
- [#5685](https://github.com/thanos-io/thanos/pull/5685) Receive: Make active/head series limiting configuration per tenant by adding it to new limiting config.
- [#5411](https://github.com/thanos-io/thanos/pull/5411) Tracing: Change Jaeger exporter from OpenTracing to OpenTelemetry. *Options `RPC Metrics`, `Gen128Bit` and `Disabled` are now deprecated and won't have any effect when set :warning:.*
- [#5767](https://github.com/thanos-io/thanos/pull/5767) *: Upgrade Prometheus to v2.39.0.
- [#5771](https://github.com/thanos-io/thanos/pull/5771) *: Upgrade Prometheus to v2.39.1.

### Removed

## [v0.28.1](https://github.com/thanos-io/thanos/tree/release-0.28) - 2022.10.06

### Fixed

- [#5702](https://github.com/thanos-io/thanos/pull/5702) Store: Upgrade minio-go/v7 to fix panic caused by leaked goroutines.

## [v0.28.0](https://github.com/thanos-io/thanos/tree/release-0.28) - 2022.08.26

### Fixed
- [#5502](https://github.com/thanos-io/thanos/pull/5502) Receive: Handle exemplar storage errors as conflict error.
- [#5534](https://github.com/thanos-io/thanos/pull/5534) Query: Set struct return by query API alerts same as prometheus API.
- [#5554](https://github.com/thanos-io/thanos/pull/5554) Query/Receiver: Fix querying exemplars from multi-tenant receivers.
- [#5583](https://github.com/thanos-io/thanos/pull/5583) Query: Fix data race between Respond() and query/queryRange functions. Fixes [#5410](https://github.com/thanos-io/thanos/pull/5410).

### Added

- [#5573](https://github.com/thanos-io/thanos/pull/5573) Sidecar: Added `--prometheus.get_config_interval` and `--prometheus.get_config_timeout` allowing to configure parameters for getting Prometheus config.
- [#5440](https://github.com/thanos-io/thanos/pull/5440) HTTP metrics: export number of in-flight HTTP requests.
- [#5424](https://github.com/thanos-io/thanos/pull/5424) Receive: Export metrics regarding size of remote write requests.
- [#5420](https://github.com/thanos-io/thanos/pull/5420) Receive: Automatically remove stale tenants.
- [#5472](https://github.com/thanos-io/thanos/pull/5472) Receive: Add new tenant metrics to example dashboard.
- [#5475](https://github.com/thanos-io/thanos/pull/5475) Compact/Store: Added `--block-files-concurrency` allowing to configure number of go routines for downloading and uploading block files during compaction.
- [#5470](https://github.com/thanos-io/thanos/pull/5470) Receive: Expose TSDB stats as metrics for all tenants.
- [#5493](https://github.com/thanos-io/thanos/pull/5493) Compact: Added `--compact.blocks-fetch-concurrency` allowing to configure number of goroutines for downloading blocks during compactions.
- [#5480](https://github.com/thanos-io/thanos/pull/5480) Query: Expose endpoint info timeout as a hidden flag `--endpoint.info-timeout`.
- [#5527](https://github.com/thanos-io/thanos/pull/5527) Receive: Add per request limits for remote write. Added four new hidden flags `--receive.write-request-limits.max-size-bytes`, `--receive.write-request-limits.max-series`, `--receive.write-request-limits.max-samples` and `--receive.write-request-limits.max-concurrency` for limiting requests max body size, max amount of series, max amount of samples and max amount of concurrent requests.
- [#5520](https://github.com/thanos-io/thanos/pull/5520) Receive: Meta-monitoring based active series limiting (experimental). This mode is only available if Receiver is in Router or RouterIngestor mode, and config is provided. Added four new hidden flags `receive.tenant-limits.max-head-series` for the max active series for the tenant, `receive.tenant-limits.meta-monitoring-url` for the Meta-monitoring URL, `receive.tenant-limits.meta-monitoring-query` for specifying the PromQL query to execute and `receive.tenant-limits.meta-monitoring-client` for specifying HTTP client configs.
- [#5555](https://github.com/thanos-io/thanos/pull/5555) Query: Added `--query.active-query-path` flag, allowing the user to configure the directory to create an active query tracking file, `queries.active`, for different resolution.
- [#5566](https://github.com/thanos-io/thanos/pull/5566) Receive: Added experimental support to enable chunk write queue via `--tsdb.write-queue-size` flag.
- [#5575](https://github.com/thanos-io/thanos/pull/5575) Receive: Add support for gRPC compression with snappy.
- [#5508](https://github.com/thanos-io/thanos/pull/5508) Receive: Validate labels in write requests.
- [#5439](https://github.com/thanos-io/thanos/pull/5439) Mixin: Add Alert ThanosQueryOverload to Mixin.
- [#5342](https://github.com/thanos-io/thanos/pull/5342) Query/Query Frontend: Implement vertical sharding at query frontend for range queries.
- [#5561](https://github.com/thanos-io/thanos/pull/5561) Query Frontend: Support instant query vertical sharding.
- [#5453](https://github.com/thanos-io/thanos/pull/5453) Compact: Skip erroneous empty non `*AggrChunk` chunks during 1h downsampling of 5m resolution blocks.
- [#5607](https://github.com/thanos-io/thanos/pull/5607) Query: Support custom lookback delta from request in query api.

### Changed

- [#5447](https://github.com/thanos-io/thanos/pull/5447) Promclient: Ignore 405 status codes for Prometheus buildVersion requests.
- [#5451](https://github.com/thanos-io/thanos/pull/5451) Azure: Reduce memory usage by not buffering file downloads entirely in memory.
- [#5484](https://github.com/thanos-io/thanos/pull/5484) Update Prometheus deps to v2.36.2.
- [#5511](https://github.com/thanos-io/thanos/pull/5511) Update Prometheus deps to v2.37.0.
- [#5588](https://github.com/thanos-io/thanos/pull/5588) Store: Improve index header reading performance by sorting values first.
- [#5596](https://github.com/thanos-io/thanos/pull/5596) Store: Filter external labels from matchers on LabelValues/LabelNames to improve performance.

## [v0.27.0](https://github.com/thanos-io/thanos/tree/release-0.27) - 2022.07.05

### Fixed
- [#5339](https://github.com/thanos-io/thanos/pull/5339) Receive: Fix deadlock on interrupt in routerOnly mode.
- [#5357](https://github.com/thanos-io/thanos/pull/5357) Store: fix groupcache handling of slashes.
- [#5427](https://github.com/thanos-io/thanos/pull/5427) Receive: Fix Ketama hashring replication consistency.

### Added

- [#5337](https://github.com/thanos-io/thanos/pull/5337) Thanos Object Store: Add the `prefix` option to buckets.
- [#5409](https://github.com/thanos-io/thanos/pull/5409) S3: Add option to force DNS style lookup.
- [#5352](https://github.com/thanos-io/thanos/pull/5352) Cache: Add cache metrics to groupcache.
- [#5391](https://github.com/thanos-io/thanos/pull/5391) Receive: Add relabeling support.
- [#5408](https://github.com/thanos-io/thanos/pull/5408) Receive: Add support for consistent hashrings.
- [#5391](https://github.com/thanos-io/thanos/pull/5391) Receive: Implement api/v1/status/tsdb.

### Changed

- [#5410](https://github.com/thanos-io/thanos/pull/5410) Query: Close() after using query. This should reduce bumps in memory allocations.
- [#5417](https://github.com/thanos-io/thanos/pull/5417) Ruler: *Breaking if you have not set this value (`--eval-interval`) yourself and rely on that value. :warning:*. Change the default evaluation interval from 30s to 1 minute in order to be compliant with Prometheus alerting compliance specification: https://github.com/prometheus/compliance/blob/main/alert_generator/specification.md#executing-an-alerting-rule.

### Removed

- [#5426](https://github.com/thanos-io/thanos/pull/5426) Compactor: Remove an unused flag `--block-sync-concurrency`.

## [v0.26.0](https://github.com/thanos-io/thanos/tree/release-0.26) - 2022.05.05

### Fixed
- [#5281](https://github.com/thanos-io/thanos/pull/5281) Blocks: Use correct separators for filesystem paths and object storage paths respectively.
- [#5300](https://github.com/thanos-io/thanos/pull/5300) Query: Ignore cache on queries with deduplication off.
- [#5324](https://github.com/thanos-io/thanos/pull/5324) Reloader: Force trigger reload when config rollbacked.

### Added

- [#5220](https://github.com/thanos-io/thanos/pull/5220) Query Frontend: Add `--query-frontend.forward-header` flag, forward headers to downstream querier.
- [#5250](https://github.com/thanos-io/thanos/pull/5250/files) Querier: Expose Query and QueryRange APIs through GRPC.
- [#5290](https://github.com/thanos-io/thanos/pull/5290) Add support for [ppc64le](https://en.wikipedia.org/wiki/Ppc64).

### Changed

- [#4838](https://github.com/thanos-io/thanos/pull/4838) Tracing: Chanced client for Stackdriver which deprecated "type: STACKDRIVER" in tracing YAML configuration. Use `type: GOOGLE_CLOUD` instead (`STACKDRIVER` type remains for backward compatibility).
- [#5170](https://github.com/thanos-io/thanos/pull/5170) All: Upgraded the TLS version from TLS1.2 to TLS1.3.
- [#5205](https://github.com/thanos-io/thanos/pull/5205) Rule: Add ruler labels as external labels in stateless ruler mode.
- [#5206](https://github.com/thanos-io/thanos/pull/5206) Cache: Add timeout for groupcache's fetch operation.
- [#5218](https://github.com/thanos-io/thanos/pull/5218) Tools: Thanos tools bucket downsample is now running continously.
- [#5231](https://github.com/thanos-io/thanos/pull/5231) Tools: Bucket verify tool ignores blocks with deletion markers.
- [#5244](https://github.com/thanos-io/thanos/pull/5244) Query: Promote negative offset and `@` modifier to stable features as per Prometheus [#10121](https://github.com/prometheus/prometheus/pull/10121).
- [#5255](https://github.com/thanos-io/thanos/pull/5255) InfoAPI: Set store API unavailable when stores are not ready.
- [#5256](https://github.com/thanos-io/thanos/pull/5256) Update Prometheus deps v2.33.5.
- [#5271](https://github.com/thanos-io/thanos/pull/5271) DNS: Fix miekgdns resolver to work with CNAME records too.

### Removed

- [#5145](https://github.com/thanos-io/thanos/pull/5145) UI: Remove old Prometheus UI.

## [v0.25.2](https://github.com/thanos-io/thanos/releases/tag/v0.25.2) - 2022.03.24

### Fixed

- [#5202](https://github.com/thanos-io/thanos/pull/5202) Exemplars: Return empty data instead of `nil` if no data available.
- [#5204](https://github.com/thanos-io/thanos/pull/5204) Store: Fix data race in advertised label set in bucket store.
- [#5242](https://github.com/thanos-io/thanos/pull/5242) Ruler: Make ruler use the correct WAL directory.

## [v0.25.1](https://github.com/thanos-io/thanos/tree/release-0.25) - 2022.03.09

The binaries published with this release are built with Go1.17.8 to avoid [CVE-2022-24921](https://cve.mitre.org/cgi-bin/cvename.cgi?name=CVE-2022-24921).

### Fixed

- [#5226](https://github.com/thanos-io/thanos/pull/5226) Rebuild Thanos for v0.25.1 with Go 1.17.8

## [v0.25.0](https://github.com/thanos-io/thanos/tree/release-0.25) - 2022.02.23

### Added

- [#5153](https://github.com/thanos-io/thanos/pull/5153) Receive: option to extract tenant from client certificate
- [#5110](https://github.com/thanos-io/thanos/pull/5110) Block: Do not upload DebugMeta files to obj store.
- [#4963](https://github.com/thanos-io/thanos/pull/4963) Compactor, Store, Tools: Loading block metadata now only filters out duplicates within a source (or compaction group if replica labels are configured), and does so in parallel over sources.
- [#5089](https://github.com/thanos-io/thanos/pull/5089) S3: Create an empty map in the case SSE-KMS is used and no KMSEncryptionContext is passed.
- [#4970](https://github.com/thanos-io/thanos/pull/4970) Tools `tools bucket ls`: Added a new flag `exclude-delete` to exclude blocks marked for deletion.
- [#4903](https://github.com/thanos-io/thanos/pull/4903) Compactor: Added tracing support for compaction.
- [#4909](https://github.com/thanos-io/thanos/pull/4909) Compactor: Add flag --max-time / --min-time to filter blocks that are ready to be compacted.
- [#4942](https://github.com/thanos-io/thanos/pull/4942) Tracing: add `traceid_128bit` support for jaeger.
- [#4917](https://github.com/thanos-io/thanos/pull/4917) Query: add initial query pushdown for a subset of aggregations. Can be enabled with `--enable-feature=query-pushdown` on Thanos Query.
- [#4888](https://github.com/thanos-io/thanos/pull/4888) Cache: Support redis cache backend.
- [#4946](https://github.com/thanos-io/thanos/pull/4946) Store: Support tls_config configuration for the s3 minio client.
- [#4974](https://github.com/thanos-io/thanos/pull/4974) Store: Support tls_config configuration for connecting with Azure storage.
- [#4999](https://github.com/thanos-io/thanos/pull/4999) COS: Support `endpoint` configuration for vpc internal endpoint.
- [#5059](https://github.com/thanos-io/thanos/pull/5059) Compactor: Adding minimum retention flag validation for downsampling retention.
- [#4667](https://github.com/thanos-io/thanos/pull/4667) S3: Add a pure AWS-SDK auth for S3 storage.
- [#5111](https://github.com/thanos-io/thanos/pull/5111) Query: Add matcher support to Rules endpoint.
- [#5117](https://github.com/thanos-io/thanos/pull/5117) Bucket replicate: Added flag `--ignore-marked-for-deletion` to avoid replication of blocks with the deletion mark.
- [#5148](https://github.com/thanos-io/thanos/pull/5148) Receive: Add tenant tag for tracing spans.
- [#4927](https://github.com/thanos-io/thanos/pull/4927) Rule: Added ability to specify multiple remote write targets.
- [#4818](https://github.com/thanos-io/thanos/pull/4818) Store: Add Groupcache as a cache backend.

### Changed

- [#5144](https://github.com/thanos-io/thanos/pull/5144) UI: Improve graph color.
- [#5119](https://github.com/thanos-io/thanos/pull/5119) UI: Optimize Target, Alert and Service Discovery page and on each of them add a search bar.
- [#4885](https://github.com/thanos-io/thanos/pull/4885) Store: Make `queryStats` log with human-readable format.

### Fixed

- [#5102](https://github.com/thanos-io/thanos/pull/5102) UI: Filter block rows in bucket UI according to searched block ID.
- [#5051](https://github.com/thanos-io/thanos/pull/5051) Prober: Decrease 'changing probe status' log spamming.
- [#4918](https://github.com/thanos-io/thanos/pull/4918) Tracing: Fixing force tracing with Jaeger.
- [#4879](https://github.com/thanos-io/thanos/pull/4879) Bucket verify: Fixed bug causing wrong number of blocks to be checked.
- [#4908](https://github.com/thanos-io/thanos/pull/4908) UI: Show 'minus' icon and add tooltip when store min / max time is not available.
- [#4883](https://github.com/thanos-io/thanos/pull/4883) Mixin: adhere to RFC 1123 compatible component naming.
- [#5114](https://github.com/thanos-io/thanos/pull/5114) Tools `thanos bucket inspect`: Fix time formatting.
- [#5139](https://github.com/thanos-io/thanos/pull/5139) COS: Support multi-part upload, fix upload issue when index size is larger than 5GB.
- [#5014](https://github.com/thanos-io/thanos/pull/5014) Query: Set default times for `query_exemplars` API.
- [#5103](https://github.com/thanos-io/thanos/pull/5013) Store: Fix race condition in filesystem client's `Delete()`.

## [v0.24.0](https://github.com/thanos-io/thanos/tree/release-0.24) - 2021.12.22

### Added

- [#4977](https://github.com/thanos-io/thanos/pull/4977) Build: Upgrade to `bingo v0.5.2` and implements `gotesplit` to allow for parallelism in our GitHub e2e tests.
- [#4228](https://github.com/thanos-io/thanos/pull/4228) Tools `thanos bucket inspect`: Add flag `--output` to provide output method (table,csv,tsv).
- [#4282](https://github.com/thanos-io/thanos/pull/4282) Query: *breaking :warning:* Add `--endpoint` flag to the querier. The `--store` flag will eventually be replaced.
- [#4636](https://github.com/thanos-io/thanos/pull/4636) Azure: Support authentication using user-assigned managed identity
- [#4680](https://github.com/thanos-io/thanos/pull/4680) Query: Add `exemplar.partial-response` flag to control partial response.
- [#4679](https://github.com/thanos-io/thanos/pull/4679) Query: Add `enable-feature` flag to enable negative offsets and `@` modifier, similar to Prometheus.
- [#4696](https://github.com/thanos-io/thanos/pull/4696) Query: Add cache name to tracing spans.
- [#4710](https://github.com/thanos-io/thanos/pull/4710) Store: Add metric to capture timestamp of the last loaded block.
- [#4736](https://github.com/thanos-io/thanos/pull/4736) S3: Add capability to use custom AWS STS Endpoint.
- [#4764](https://github.com/thanos-io/thanos/pull/4764) Compactor: add `block-viewer.global.sync-block-timeout` flag to set the timeout of synchronization block metas.
- [#4801](https://github.com/thanos-io/thanos/pull/4801) Compactor: added Prometheus metrics for tracking the progress of compaction and downsampling.
- [#4444](https://github.com/thanos-io/thanos/pull/4444) UI: add mark deletion and no compaction to the Block UI.
- [#4576](https://github.com/thanos-io/thanos/pull/4576) UI: add filter compaction level to the Block UI.
- [#4731](https://github.com/thanos-io/thanos/pull/4731) Rule: add stateless mode to ruler according to https://thanos.io/tip/proposals-done/202005-scalable-rule-storage.md/. Continue https://github.com/thanos-io/thanos/pull/4250.
- [#4612](https://github.com/thanos-io/thanos/pull/4612) Sidecar: add `--prometheus.http-client` and `--prometheus.http-client-file` flag for sidecar to connect Prometheus with basic auth or TLS.
- [#4847](https://github.com/thanos-io/thanos/pull/4847) Query: add `--alert.query-url` which is used in the user interface for rules/alerts pages. By default the HTTP listen address is used for this URL.
- [#4856](https://github.com/thanos-io/thanos/pull/4856) Mixin: Add Query Frontend Grafana dashboard.
- [#4848](https://github.com/thanos-io/thanos/pull/4848) Compactor: added Prometheus metric for tracking the progress of retention.
- [#4874](https://github.com/thanos-io/thanos/pull/4874) Query: Add `--endpoint-strict` flag to statically configure Thanos API server endpoints. It is similar to `--store-strict` but supports passing any Thanos gRPC APIs: StoreAPI, MetadataAPI, RulesAPI, TargetsAPI and ExemplarsAPI.
- [#4868](https://github.com/thanos-io/thanos/pull/4868) Rule: Support ruleGroup limit introduced by Prometheus v2.31.0.
- [#4897](https://github.com/thanos-io/thanos/pull/4897) Query: Add validation for querier address flags.

### Fixed

- [#4508](https://github.com/thanos-io/thanos/pull/4508) Sidecar, Mixin: Rename `ThanosSidecarUnhealthy` to `ThanosSidecarNoConnectionToStartedPrometheus`; Remove `ThanosSidecarPrometheusDown` alert; Remove unused `thanos_sidecar_last_heartbeat_success_time_seconds` metrics.
- [#4663](https://github.com/thanos-io/thanos/pull/4663) Fetcher: Fix discovered data races.
- [#4754](https://github.com/thanos-io/thanos/pull/4754) Query: Fix possible panic on stores endpoint.
- [#4753](https://github.com/thanos-io/thanos/pull/4753) Store: validate block sync concurrency parameter.
- [#4779](https://github.com/thanos-io/thanos/pull/4779) Examples: Fix the interactive test for MacOS users.
- [#4792](https://github.com/thanos-io/thanos/pull/4792) Store: Fix data race in BucketedBytes pool.
- [#4769](https://github.com/thanos-io/thanos/pull/4769) Query Frontend: Add "X-Request-ID" field and other fields to start call log.
- [#4709](https://github.com/thanos-io/thanos/pull/4709) Store: Fix panic when the application is stopped.
- [#4777](https://github.com/thanos-io/thanos/pull/4777) Query: Fix data race in exemplars server.
- [#4811](https://github.com/thanos-io/thanos/pull/4811) Query: Fix data race in metadata, rules, and targets servers.
- [#4795](https://github.com/thanos-io/thanos/pull/4795) Query: Fix deadlock in endpointset.
- [#4928](https://github.com/thanos-io/thanos/pull/4928) Azure: Only create an http client once, to conserve memory.
- [#4962](https://github.com/thanos-io/thanos/pull/4962) Compact/downsample: fix deadlock if error occurs with some backlog of blocks; fixes [this pull request](https://github.com/thanos-io/thanos/pull/4430). Affected versions are 0.22.0 - 0.23.1.

### Changed

- [#4864](https://github.com/thanos-io/thanos/pull/4864) UI: Remove the old PromQL editor.
- [#4708](https://github.com/thanos-io/thanos/pull/4708) Receive: Remove gRPC message size limit, which fixes errors commonly seen when receivers forward messages within a hashring.

## [v0.23.2](https://github.com/thanos-io/thanos/tree/release-0.23) - 2021.12.22

### Fixed

- [#4795](https://github.com/thanos-io/thanos/pull/4795) Query: Fix deadlock in endpointset.
- [#4962](https://github.com/thanos-io/thanos/pull/4962) Compact/downsample: fix deadlock if error occurs with some backlog of blocks; fixes [this pull request](https://github.com/thanos-io/thanos/pull/4430). Affected versions are 0.22.0 - 0.23.1.
- [#4939](https://github.com/thanos-io/thanos/pull/4939) Sidecar: set Sidecar to NOT READY when it cannot establish a connection with Prometheus
- [#4864](https://github.com/thanos-io/thanos/pull/4864) UI: Remove the old PromQL editor

## [v0.23.1](https://github.com/thanos-io/thanos/tree/release-0.23) - 2021.10.1

- [#4714](https://github.com/thanos-io/thanos/pull/4714) EndpointSet: Do not use unimplemented yet new InfoAPI to obtain metadata (avoids unnecessary HTTP roundtrip, instrumentation/alerts spam and logs).

## [v0.23.2](https://github.com/thanos-io/thanos/tree/release-0.23) - 2021.12.22

### Fixed

- [#4795](https://github.com/thanos-io/thanos/pull/4795) Query: Fix deadlock in endpointset.
- [#4962](https://github.com/thanos-io/thanos/pull/4962) Compact/downsample: fix deadlock if error occurs with some backlog of blocks; fixes [this pull request](https://github.com/thanos-io/thanos/pull/4430). Affected versions are 0.22.0 - 0.23.1.

## [v0.23.1](https://github.com/thanos-io/thanos/tree/release-0.23) - 2021.10.1

### Fixed

- [#4714](https://github.com/thanos-io/thanos/pull/4714) Endpointset: Do not use info client to obtain metadata.

## [v0.23.0](https://github.com/thanos-io/thanos/tree/release-0.23) - 2021.09.23

### Added

- [#4453](https://github.com/thanos-io/thanos/pull/4453) Tools `thanos bucket web`: Add flag `--selector.relabel-config-file` / `--selector.relabel-config` / `--max-time` / `--min-time` to filter served blocks.
- [#4482](https://github.com/thanos-io/thanos/pull/4482) Store: Add `http_config` option for COS object store client.
- [#4487](https://github.com/thanos-io/thanos/pull/4487) Query/Store: Add memcached auto discovery support for all caching clients.
- [#4444](https://github.com/thanos-io/thanos/pull/4444) UI: Add search to the Block UI.
- [#4509](https://github.com/thanos-io/thanos/pull/4509) Logging: Add `duration_ms` in int64 to the logs for easier log filtering.
- [#4462](https://github.com/thanos-io/thanos/pull/4462) UI: Highlighting blocks overlap in the Block UI.
- [#4469](https://github.com/thanos-io/thanos/pull/4469) Compact: Add flag `compact.skip-block-with-out-of-order-chunks` to skip blocks with out-of-order chunks during compaction instead of halting.
- [#4506](https://github.com/thanos-io/thanos/pull/4506) Store: Add `Baidu BOS` object storage, see [documents](docs/storage.md#baidu-bos) for further information.
- [#4552](https://github.com/thanos-io/thanos/pull/4552) Compact: Add `thanos_compact_downsample_duration_seconds` histogram metric.
- [#4594](https://github.com/thanos-io/thanos/pull/4594) Reloader: Expose metrics in config reloader to give info on the last operation.
- [#4619](https://github.com/thanos-io/thanos/pull/4619) Tracing: Added consistent tags to Series call from Querier about number important series statistics: `processed.series`, `processed.samples`, `processed.samples` and `processed.bytes`. This will give admin idea of how much data each component processes per query.
- [#4623](https://github.com/thanos-io/thanos/pull/4623) Query-frontend: Make HTTP downstream tripper (client) configurable via parameters `--query-range.downstream-tripper-config` and `--query-range.downstream-tripper-config-file`. If your downstream URL is localhost or 127.0.0.1 then it is strongly recommended to bump `max_idle_conns_per_host` to at least 100 so that `query-frontend` could properly use HTTP keep-alive connections and thus reduce the latency of `query-frontend` by about 20%.

### Fixed

- [#4468](https://github.com/thanos-io/thanos/pull/4468) Rule: Fix temporary rule filename composition issue.
- [#4476](https://github.com/thanos-io/thanos/pull/4476) UI: Fix incorrect html escape sequence used for '>' symbol.
- [#4532](https://github.com/thanos-io/thanos/pull/4532) Mixin: Fix "all jobs" selector in thanos mixin dashboards.
- [#4607](https://github.com/thanos-io/thanos/pull/4607) Azure: Fix Azure MSI Rate Limit.

### Changed

- [#4519](https://github.com/thanos-io/thanos/pull/4519) Query: Switch to miekgdns DNS resolver as the default one.
- [#4586](https://github.com/thanos-io/thanos/pull/4586) Update Prometheus/Cortex dependencies and implement LabelNames() pushdown as a result; provides massive speed-up for the labels API in Thanos Query.
- [#4421](https://github.com/thanos-io/thanos/pull/4421) *breaking :warning:*: `--store` (in the future, to be renamed to `--endpoints`) now supports passing any APIs from Thanos gRPC APIs: StoreAPI, MetadataAPI, RulesAPI, TargetsAPI and ExemplarsAPI (in oppose in the past you have to put it in hidden `--targets`, `--rules` etc flags). `--store` will now automatically detect what APIs server exposes.
- [#4669](https://github.com/thanos-io/thanos/pull/4669) Moved Prometheus dependency to v2.30.

## [v0.22.0](https://github.com/thanos-io/thanos/tree/release-0.22) - 2021.07.22

### Added

- [#4394](https://github.com/thanos-io/thanos/pull/4394) Add error logs to receiver when write request rejected with invalid replica
- [#4403](https://github.com/thanos-io/thanos/pull/4403) UI: Add sorting and filtering to flags page
- [#4299](https://github.com/thanos-io/thanos/pull/4299) Tracing: Add tracing to exemplar APIs.
- [#4327](https://github.com/thanos-io/thanos/pull/4327) Add environment variable substitution to all YAML configuration flags.
- [#4239](https://github.com/thanos-io/thanos/pull/4239) Add penalty based deduplication mode for compactor.
- [#4292](https://github.com/thanos-io/thanos/pull/4292) Receive: Enable exemplars ingestion and querying.
- [#4392](https://github.com/thanos-io/thanos/pull/4392) Tools: Added `--delete-blocks` to bucket rewrite tool to mark the original blocks for deletion after rewriting is done.
- [#3970](https://github.com/thanos-io/thanos/pull/3970) Azure: Adds more configuration options for Azure blob storage. This allows for pipeline and reader specific configuration. Implements HTTP transport configuration options. These options allows for more fine-grained control on timeouts and retries. Implements MSI authentication as second method of authentication via a service principal token.
- [#4406](https://github.com/thanos-io/thanos/pull/4406) Tools: Add retention command for applying retention policy on the bucket.
- [#4430](https://github.com/thanos-io/thanos/pull/4430) Compact: Add flag `downsample.concurrency` to specify the concurrency of downsampling blocks.

### Fixed

- [#4384](https://github.com/thanos-io/thanos/pull/4384) Fix the experimental PromQL editor when used on multiple line.
- [#4342](https://github.com/thanos-io/thanos/pull/4342) ThanosSidecarUnhealthy doesn't fire if the sidecar is never healthy
- [#4388](https://github.com/thanos-io/thanos/pull/4388) Receive: fix bug in forwarding remote-write requests within the hashring via gRPC when TLS is enabled on the HTTP server but not on the gRPC server.
- [#4442](https://github.com/thanos-io/thanos/pull/4442) Ruler: fix SIGHUP reload signal not working.

### Changed

- [#4354](https://github.com/thanos-io/thanos/pull/4354) Receive: use the S2 library for decoding Snappy data; saves about 5-7% of CPU time in the Receive component when handling incoming remote write requests
- [#4369](https://github.com/thanos-io/thanos/pull/4354) Build: do not upgrade apline version

## [v0.21.1](https://github.com/thanos-io/thanos/releases/tag/v0.21.1) - 2021.06.04

### Fixed

- [#4308](https://github.com/thanos-io/thanos/pull/4308) Sidecar: reloader: fix output config file permission

## [v0.21.0](https://github.com/thanos-io/thanos/releases/tag/v0.21.0) - 2021.06.03

### Added

- [#4117](https://github.com/thanos-io/thanos/pull/4117) Mixin: new alert ThanosReceiveTrafficBelowThreshold to flag if the ingestion average of the last hour dips below 50% of the ingestion average for the last 12 hours.
- [#4107](https://github.com/thanos-io/thanos/pull/4107) Store: `LabelNames` and `LabelValues` now support label matchers.
- [#3940](https://github.com/thanos-io/thanos/pull/3940) Sidecar: Added matchers support to `LabelValues`
- [#4171](https://github.com/thanos-io/thanos/pull/4171) Docker: Busybox image updated to latest (1.33.1)
- [#4175](https://github.com/thanos-io/thanos/pull/4175) Added Tag Configuration Support Lightstep Tracing
- [#4176](https://github.com/thanos-io/thanos/pull/4176) Query API: Adds optional `Stats param` to return stats for query APIs
- [#4125](https://github.com/thanos-io/thanos/pull/4125) Rule: Add `--alert.relabel-config` / `--alert.relabel-config-file` allowing to specify alert relabel configurations like [Prometheus](https://prometheus.io/docs/prometheus/latest/configuration/configuration/#relabel_config)
- [#4211](https://github.com/thanos-io/thanos/pull/4211) Add TLS and basic authentication to Thanos APIs
- [#4249](https://github.com/thanos-io/thanos/pull/4249) UI: add dark theme
- [#3707](https://github.com/thanos-io/thanos/pull/3707) Tools: Added `--rewrite.to-relabel-config` to bucket rewrite tool to support series relabel from given blocks.

### Fixed

- [#4105](https://github.com/thanos-io/thanos/pull/4105) Tools: Add glob support for filepath in tools command

### Changed

- [#4223](https://github.com/thanos-io/thanos/pull/4223) Query: federated exemplars API only add replica labels to series labels, not to exemplar labels.

## [v0.20.2](https://github.com/thanos-io/thanos/releases/tag/v0.20.2) - 2021.05.20

### Fixed

- [#4208](https://github.com/thanos-io/thanos/pull/4208) UI: Fix infinite redirection loop on root (/).

## [v0.20.1](https://github.com/thanos-io/thanos/releases/tag/v0.20.1) - 2021.04.30

### Fixed

- [#4123](https://github.com/thanos-io/thanos/pull/4123) Query: match external labels for exemplars API.

### Changed

-

### Removed

-

## [v0.20.0](https://github.com/thanos-io/thanos/releases/tag/v0.20.0) - 2021.04.28

### Added

- [#4029](https://github.com/thanos-io/thanos/pull/4029) Mixin: Remove dependency on the rule dashboard when generating the compact dashboard
- [#4019](https://github.com/thanos-io/thanos/pull/4019) Query: Adds query range histogram.
- [#3846](https://github.com/thanos-io/thanos/pull/3846) Query: Added federated exemplars API support.
- [#3350](https://github.com/thanos-io/thanos/pull/3350) Query/Sidecar: Added targets API support. You can now configure you Querier to fetch Prometheus targets from leaf Prometheus-es!
- [#3977](https://github.com/thanos-io/thanos/pull/3977) Expose exemplars for `http_request_duration_seconds` histogram if tracing is enabled.
- [#3903](https://github.com/thanos-io/thanos/pull/3903) Store: Returning custom grpc code when reaching series/chunk limits.
- [#3919](https://github.com/thanos-io/thanos/pull/3919) Allow to disable automatically setting CORS headers using `--web.disable-cors` flag in each component that exposes an API.
- [#3840](https://github.com/thanos-io/thanos/pull/3840) Tools: Added a flag to support rewrite Prometheus TSDB blocks.
- [#3920](https://github.com/thanos-io/thanos/pull/3920) Query Frontend: Support `max_item_size` in Query frontend Memcached cache.
- [#4078](https://github.com/thanos-io/thanos/pull/4078) receive: Improved efficiency of multitsdb appends, upgraded Prometheus deps.

### Fixed

- [#3204](https://github.com/thanos-io/thanos/pull/3204) Mixin: Use sidecar's metric timestamp for healthcheck.
- [#3922](https://github.com/thanos-io/thanos/pull/3922) \*: Fix panic in http logging middleware.
- [#3960](https://github.com/thanos-io/thanos/pull/3960) Ruler: Fix deduplication of equal alerts with different labels.
- [#3937](https://github.com/thanos-io/thanos/pull/3937) Store: Fix race condition in chunk pool.
- [#4017](https://github.com/thanos-io/thanos/pull/4017) Query Frontend: fix downsampling iterator returning duplicate samples.
- [#4041](https://github.com/thanos-io/thanos/pull/4041) Logging: fix the HTTP logger.

### Changed

- [#3929](https://github.com/thanos-io/thanos/pull/3929) Store: Adds the name of the instantiated memcached client to log info.
- [#3827](https://github.com/thanos-io/thanos/pull/3827) Upgrade Go version to 1.16
- [#3948](https://github.com/thanos-io/thanos/pull/3948) Receiver: Adjust `http_request_duration_seconds` buckets for low latency requests.
- [#3856](https://github.com/thanos-io/thanos/pull/3856) Mixin: *breaking :warning:* Introduce flexible multi-cluster/namespace mode for alerts and dashboards. Removes jobPrefix config option. Removes `namespace` by default.
- [#3937](https://github.com/thanos-io/thanos/pull/3937) Store: Reduce memory usage for range queries.
- [#4045](https://github.com/thanos-io/thanos/pull/4045) UI: Enable Targets page in Querier UI.
- [#4062](https://github.com/thanos-io/thanos/pull/4062) Flags: Sort flags alphabetically.
- [#4081](https://github.com/thanos-io/thanos/pull/4081) UI: Make the ReactUI the default one.
- [#4085](https://github.com/thanos-io/thanos/pull/4085) Receive: Improved Performance for err path.
- [#4094](https://github.com/thanos-io/thanos/pull/4094) \*: Upgrade Prometheus & Alertmanager.

## [v0.19.0](https://github.com/thanos-io/thanos/releases/tag/v0.19.0) - 2021.03.31

- [#3700](https://github.com/thanos-io/thanos/pull/3700) Compact/Web: Make old bucket viewer UI work with vanilla Prometheus blocks.
- [#3657](https://github.com/thanos-io/thanos/pull/3657) \*: It's now possible to configure HTTP transport options for S3 client.
- [#3752](https://github.com/thanos-io/thanos/pull/3752) Compact/Store: Added `--block-meta-fetch-concurrency` allowing to configure number of go routines for block metadata synchronization.
- [#3723](https://github.com/thanos-io/thanos/pull/3723) Query Frontend: Added `--query-range.request-downsampled` flag enabling additional queries for downsampled data in case of empty or incomplete response to range request.
- [#3579](https://github.com/thanos-io/thanos/pull/3579) Cache: Added inmemory cache for caching bucket.
- [#3792](https://github.com/thanos-io/thanos/pull/3792) Receiver: Added `--tsdb.allow-overlapping-blocks` flag to allow overlapping tsdb blocks and enable vertical compaction.
- [#3740](https://github.com/thanos-io/thanos/pull/3740) Query: Added `--query.default-step` flag to set default step. Useful when your tenant scrape interval is stable and far from default UI's 1s.
- [#3686](https://github.com/thanos-io/thanos/pull/3686) Query/Sidecar: Added metric metadata API support. You can now configure you Querier to fetch Prometheus metrics metadata from leaf Prometheus-es!
- [#3031](https://github.com/thanos-io/thanos/pull/3031) Compact/Sidecar/Receive/Rule: Added `--hash-func`. If some function has been specified, writers calculate hashes using that function of each file in a block before uploading them. If those hashes exist in the `meta.json` file then Compact does not download the files if they already exist on disk and with the same hash. This also means that the data directory passed to Thanos Compact is only *cleared once at boot* or *if everything succeeds*. So, if you, for example, use persistent volumes on k8s and your Thanos Compact crashes or fails to make an iteration properly then the last downloaded files are not wiped from the disk. The directories that were created the last time are only wiped again after a successful iteration or if the previously picked up blocks have disappeared.

### Fixed

- [#3705](https://github.com/thanos-io/thanos/pull/3705) Store: Fix race condition leading to failing queries or possibly incorrect query results.
- [#3661](https://github.com/thanos-io/thanos/pull/3661) Compact: Deletion-mark.json is deleted as the last one, which could in theory lead to potential store gateway load or query error for such in-deletion block.
- [#3760](https://github.com/thanos-io/thanos/pull/3760) Store: Fix panic caused by a race condition happening on concurrent index-header reader usage and unload, when `--store.enable-index-header-lazy-reader` is enabled.
- [#3759](https://github.com/thanos-io/thanos/pull/3759) Store: Fix panic caused by a race condition happening on concurrent index-header lazy load and unload, when `--store.enable-index-header-lazy-reader` is enabled.
- [#3773](https://github.com/thanos-io/thanos/pull/3773) Compact: Fixed compaction planner size check, making sure we don't create too large blocks.
- [#3814](https://github.com/thanos-io/thanos/pull/3814) Store: Decreased memory utilisation while fetching block's chunks.
- [#3815](https://github.com/thanos-io/thanos/pull/3815) Receive: Improve handling of empty time series from clients
- [#3795](https://github.com/thanos-io/thanos/pull/3795) s3: A truncated "get object" response is reported as error.
- [#3899](https://github.com/thanos-io/thanos/pull/3899) Receive: Correct the inference of client gRPC configuration.
- [#3943](https://github.com/thanos-io/thanos/pull/3943) Receive: Fixed memory regression introduced in v0.17.0.
- [#3960](https://github.com/thanos-io/thanos/pull/3960) Query: Fixed deduplication of equal alerts with different labels.

### Changed

- [#3804](https://github.com/thanos-io/thanos/pull/3804) Ruler, Receive, Querier: Updated Prometheus dependency. TSDB characteristics might have changed.

## [v0.18.0](https://github.com/thanos-io/thanos/releases/tag/v0.18.0) - 2021.01.27

### Added

- [#3380](https://github.com/thanos-io/thanos/pull/3380) Mixin: Add block deletion panels for compactor dashboards.
- [#3568](https://github.com/thanos-io/thanos/pull/3568) Store: Optimized inject label stage of index lookup.
- [#3566](https://github.com/thanos-io/thanos/pull/3566) StoreAPI: Support label matchers in labels API.
- [#3531](https://github.com/thanos-io/thanos/pull/3531) Store: Optimized common cases for time selecting smaller amount of series by avoiding looking up symbols.
- [#3469](https://github.com/thanos-io/thanos/pull/3469) StoreAPI: Added `hints` field to `LabelNamesRequest` and `LabelValuesRequest`. Hints are an opaque data structure that can be used to carry additional information from the store and its content is implementation-specific.
- [#3421](https://github.com/thanos-io/thanos/pull/3421) Tools: Added `thanos tools bucket rewrite` command allowing to delete series from given block.
- [#3509](https://github.com/thanos-io/thanos/pull/3509) Store: Added a CLI flag to limit the number of series that are touched.
- [#3444](https://github.com/thanos-io/thanos/pull/3444) Query Frontend: Make POST request to downstream URL for labels and series API endpoints.
- [#3388](https://github.com/thanos-io/thanos/pull/3388) Tools: Bucket replicator now can specify block IDs to copy.
- [#3385](https://github.com/thanos-io/thanos/pull/3385) Tools: Bucket prints extra statistics for block index with debug log-level.
- [#3121](https://github.com/thanos-io/thanos/pull/3121) Receive: Added `--receive.hashrings` alternative to `receive.hashrings-file` flag (lower priority). The flag expects the literal hashring configuration in JSON format.

### Fixed

- [#3567](https://github.com/thanos-io/thanos/pull/3567) Mixin: Reintroduce `thanos_objstore_bucket_operation_failures_total` alert.
- [#3527](https://github.com/thanos-io/thanos/pull/3527) Query Frontend: Fix query_range behavior when start/end times are the same
- [#3560](https://github.com/thanos-io/thanos/pull/3560) Query Frontend: Allow separate label cache
- [#3672](https://github.com/thanos-io/thanos/pull/3672) Rule: Prevent crashing due to `no such host error` when using `dnssrv+` or `dnssrvnoa+`.
- [#3461](https://github.com/thanos-io/thanos/pull/3461) Compact, Shipper, Store: Fixed panic when no external labels are set in block metadata.

### Changed

- [#3496](https://github.com/thanos-io/thanos/pull/3496) S3: Respect SignatureV2 flag for all credential providers.
- [#2732](https://github.com/thanos-io/thanos/pull/2732) Swift: Switched to a new library [ncw/swift](https://github.com/ncw/swift) providing large objects support. By default, segments will be uploaded to the same container directory `segments/` if the file is bigger than `1GB`. To change the defaults see [the docs](docs/storage.md#openstack-swift).
- [#3626](https://github.com/thanos-io/thanos/pull/3626) Shipper: Failed upload of `meta.json` file doesn't cause block cleanup anymore. This has a potential to generate corrupted blocks under specific conditions. Partial block is left in bucket for later cleanup.

## [v0.17.2](https://github.com/thanos-io/thanos/releases/tag/v0.17.2) - 2020.12.07

### Fixed

- [#3532](https://github.com/thanos-io/thanos/pull/3532) compact: do not cleanup blocks on boot. Reverts the behavior change introduced in [#3115](https://github.com/thanos-io/thanos/pull/3115) as in some very bad cases the boot of Thanos Compact took a very long time since there were a lot of blocks-to-be-cleaned.
- [#3520](https://github.com/thanos-io/thanos/pull/3520) Fix index out of bound bug when comparing ZLabelSets.

## [v0.17.1](https://github.com/thanos-io/thanos/releases/tag/v0.17.1) - 2020.11.24

### Fixed

- [#3480](https://github.com/thanos-io/thanos/pull/3480) Query Frontend: Fixed regression.
- [#3734](https://github.com/thanos-io/thanos/pull/3734) pkg/rules/proxy: fix hotlooping when receiving client errors

### Changed

- [#3498](https://github.com/thanos-io/thanos/pull/3498) Enabled debug.SetPanicOnFault(true) which allow us to recover on queries causing SEG FAULTs (e.g unmmaped memory access).

## [v0.17.0](https://github.com/thanos-io/thanos/releases/tag/v0.17.0) - 2020.11.18

### Added

- [#3259](https://github.com/thanos-io/thanos/pull/3259) Thanos BlockViewer: Added a button in the blockviewer that allows users to download the metadata of a block.
- [#3261](https://github.com/thanos-io/thanos/pull/3261) Thanos Store: Use segment files specified in meta.json file, if present. If not present, Store does the LIST operation as before.
- [#3276](https://github.com/thanos-io/thanos/pull/3276) Query Frontend: Support query splitting and retry for label names, label values and series requests.
- [#3315](https://github.com/thanos-io/thanos/pull/3315) Query Frontend: Support results caching for label names, label values and series requests.
- [#3346](https://github.com/thanos-io/thanos/pull/3346) Ruler UI: Fix a bug preventing the /rules endpoint from loading.
- [#3115](https://github.com/thanos-io/thanos/pull/3115) compact: now deletes partially uploaded and blocks with deletion marks concurrently. It does that at the beginning and then every `--compact.cleanup-interval` time period. By default it is 5 minutes.
- [#3312](https://github.com/thanos-io/thanos/pull/3312) s3: add list_objects_version config option for compatibility.
- [#3356](https://github.com/thanos-io/thanos/pull/3356) Query Frontend: Add a flag to disable step alignment middleware for query range.
- [#3378](https://github.com/thanos-io/thanos/pull/3378) Ruler: added the ability to send queries via the HTTP method POST. Helps when alerting/recording rules are extra long because it encodes the actual parameters inside of the body instead of the URI. Thanos Ruler now uses POST by default unless `--query.http-method` is set `GET`.
- [#3381](https://github.com/thanos-io/thanos/pull/3381) Querier UI: Add ability to enable or disable metric autocomplete functionality.
- [#2979](https://github.com/thanos-io/thanos/pull/2979) Replicator: Add the ability to replicate blocks within a time frame by passing --min-time and --max-time
- [#3398](https://github.com/thanos-io/thanos/pull/3398) Query Frontend: Add default config for query frontend memcached config.
- [#3277](https://github.com/thanos-io/thanos/pull/3277) Thanos Query: Introduce dynamic lookback interval. This allows queries with large step to make use of downsampled data.
- [#3409](https://github.com/thanos-io/thanos/pull/3409) Compactor: Added support for no-compact-mark.json which excludes the block from compaction.
- [#3245](https://github.com/thanos-io/thanos/pull/3245) Query Frontend: Add `query-frontend.org-id-header` flag to specify HTTP header(s) to populate slow query log (e.g. X-Grafana-User).
- [#3431](https://github.com/thanos-io/thanos/pull/3431) Store: Added experimental support to lazy load index-headers at query time. When enabled via `--store.enable-index-header-lazy-reader` flag, the store-gateway will load into memory an index-header only once it's required at query time. Index-header will be automatically released after `--store.index-header-lazy-reader-idle-timeout` of inactivity.
  - This, generally, reduces baseline memory usage of store when inactive, as well as a total number of mapped files (which is limited to 64k in some systems.
- [#3437](https://github.com/thanos-io/thanos/pull/3437) StoreAPI: Added `hints` field to `LabelNamesResponse` and `LabelValuesResponse`. Hints in an opaque data structure that can be used to carry additional information from the store and its content is implementation specific.
  - This, generally, reduces baseline memory usage of store when inactive, as well as a total number of mapped files (which is limited to 64k in some systems.
- [#3415](https://github.com/thanos-io/thanos/pull/3415) Tools: Added `thanos tools bucket mark` command that allows to mark given block for deletion or for no-compact

### Fixed

- [#3257](https://github.com/thanos-io/thanos/pull/3257) Ruler: Prevent Ruler from crashing when using default DNS to lookup hosts that results in "No such hosts" errors.
- [#3331](https://github.com/thanos-io/thanos/pull/3331) Disable Azure blob exception logging
- [#3341](https://github.com/thanos-io/thanos/pull/3341) Disable Azure blob syslog exception logging
- [#3414](https://github.com/thanos-io/thanos/pull/3414) Set CORS for Query Frontend
- [#3437](https://github.com/thanos-io/thanos/pull/3437) Add external labels to Labels APIs.

### Changed

- [#3452](https://github.com/thanos-io/thanos/pull/3452) Store: Index cache posting compression is now enabled by default. Removed `experimental.enable-index-cache-postings-compression` flag.
- [#3410](https://github.com/thanos-io/thanos/pull/3410) Compactor: Changed metric `thanos_compactor_blocks_marked_for_deletion_total` to `thanos_compactor_blocks_marked_total` with `marker` label. Compactor will now automatically disable compaction for blocks with large index that would output blocks after compaction larger than specified value (by default: 64GB). This automatically handles the Promethus [format limit](https://github.com/thanos-io/thanos/issues/1424).
- [#2906](https://github.com/thanos-io/thanos/pull/2906) Tools: Refactor Bucket replicate execution. Removed all `thanos_replicate_origin_.*` metrics.
  - `thanos_replicate_origin_meta_loads_total` can be replaced by `blocks_meta_synced{state="loaded"}`.
  - `thanos_replicate_origin_partial_meta_reads_total` can be replaced by `blocks_meta_synced{state="failed"}`.
- [#3309](https://github.com/thanos-io/thanos/pull/3309) Compact: *breaking :warning:* Rename metrics to match naming convention. This includes metrics starting with `thanos_compactor` to `thanos_compact`, `thanos_querier` to `thanos_query` and `thanos_ruler` to `thanos_rule`.

## [v0.16.0](https://github.com/thanos-io/thanos/releases/tag/v0.16.0) - 2020.10.26

Highlights:

- New Thanos component, [Query Frontend](docs/components/query-frontend.md) has more options and supports shared cache (currently: Memcached).
- Added debug mode in Thanos UI that allows to filter Stores to query from by their IPs from Store page (!). This helps enormously in e.g debugging the slowest store etc. All raw Thanos API allows passing `storeMatch[]` arguments with `__address__` matchers.
- Improved debuggability on all Thanos components by exposing [off-CPU profiles thanks to fgprof endpoint](https://github.com/felixge/fgprof).
- Significantly improved sidecar latency and CPU usage for metrics fetches.

### Fixed

- [#3234](https://github.com/thanos-io/thanos/pull/3234) UI: Fix assets not loading when `--web.prefix-header` is used.
- [#3184](https://github.com/thanos-io/thanos/pull/3184) Compactor: Fixed support for `web.external-prefix` for Compactor UI.

### Added

- [#3114](https://github.com/thanos-io/thanos/pull/3114) Query Frontend: Added support for Memcached cache.
  - **breaking** Renamed flag `log_queries_longer_than` to `log-queries-longer-than`.
- [#3166](https://github.com/thanos-io/thanos/pull/3166) UIs: Added UI for passing a `storeMatch[]` parameter to queries.
- [#3181](https://github.com/thanos-io/thanos/pull/3181) Logging: Added debug level logging for responses between 300-399
- [#3133](https://github.com/thanos-io/thanos/pull/3133) Query: Allowed passing a `storeMatch[]` to Labels APIs; Time range metadata based store filtering is supported on Labels APIs.
- [#3146](https://github.com/thanos-io/thanos/pull/3146) Sidecar: Significantly improved sidecar latency (reduced ~2x). Added `thanos_sidecar_prometheus_store_received_frames` histogram metric.
- [#3147](https://github.com/thanos-io/thanos/pull/3147) Querier: Added `query.metadata.default-time-range` flag to specify the default metadata time range duration for retrieving labels through Labels and Series API when the range parameters are not specified. The zero value means range covers the time since the beginning.
- [#3207](https://github.com/thanos-io/thanos/pull/3207) Query Frontend: Added `cache-compression-type` flag to use compression in the query frontend cache.
- [#3122](https://github.com/thanos-io/thanos/pull/3122) \*: All Thanos components have now `/debug/fgprof` endpoint on HTTP port allowing to get [off-CPU profiles as well](https://github.com/felixge/fgprof).
- [#3109](https://github.com/thanos-io/thanos/pull/3109) Query Frontend: Added support for `Cache-Control` HTTP response header which controls caching behaviour. So far `no-store` value is supported and it makes the response skip cache.
- [#3092](https://github.com/thanos-io/thanos/pull/3092) Tools: Added `tools bucket cleanup` CLI tool that deletes all blocks marked to be deleted.

### Changed

- [#3136](https://github.com/thanos-io/thanos/pull/3136) Sidecar: **breaking** Added metric `thanos_sidecar_reloader_config_apply_operations_total` and rename metric `thanos_sidecar_reloader_config_apply_errors_total` to `thanos_sidecar_reloader_config_apply_operations_failed_total`.
- [#3154](https://github.com/thanos-io/thanos/pull/3154) Querier: **breaking** Added metric `thanos_query_gate_queries_max`. Remove metric `thanos_query_concurrent_selects_gate_queries_in_flight`.
- [#3154](https://github.com/thanos-io/thanos/pull/3154) Store: **breaking** Renamed metric `thanos_bucket_store_queries_concurrent_max` to `thanos_bucket_store_series_gate_queries_max`.
- [#3179](https://github.com/thanos-io/thanos/pull/3179) Store: context.Canceled will not increase `thanos_objstore_bucket_operation_failures_total`.
- [#3136](https://github.com/thanos-io/thanos/pull/3136) Sidecar: Improved detection of directory changes for Prometheus config.
  - **breaking** Added metric `thanos_sidecar_reloader_config_apply_operations_total` and rename metric `thanos_sidecar_reloader_config_apply_errors_total` to `thanos_sidecar_reloader_config_apply_operations_failed_total`.
- [#3022](https://github.com/thanos-io/thanos/pull/3022) \*: Thanos images are now build with Go 1.15.
- [#3205](https://github.com/thanos-io/thanos/pull/3205) \*: Updated TSDB to ~2.21

## [v0.15.0](https://github.com/thanos-io/thanos/releases/v0.15.0) - 2020.09.07

Highlights:

- Added new Thanos component: [Query Frontend](https://thanos.io/v0.15/components/query-frontend.md/) responsible for response caching, query scheduling and parallelization (based on Cortex Query Frontend).
- Added various new, improved UIs to Thanos based on React: Querier BuildInfo & Flags, Ruler UI, BlockViewer.
- Optimized Sidecar, Store, Receive, Ruler data retrieval with new TSDB ChunkIterator (capping chunks to 120 samples), which fixed various leaks.
- Fixed sample limit on Store Gateway.
- Added S3 Server Side Encryption options.
- Tons of other important fixes!

### Fixed

- [#2665](https://github.com/thanos-io/thanos/pull/2665) Swift: Fix issue with missing Content-Type HTTP headers.
- [#2800](https://github.com/thanos-io/thanos/pull/2800) Query: Fix handling of `--web.external-prefix` and `--web.route-prefix`.
- [#2834](https://github.com/thanos-io/thanos/pull/2834) Query: Fix rendered JSON state value for rules and alerts should be in lowercase.
- [#2866](https://github.com/thanos-io/thanos/pull/2866) Receive, Querier: Fixed leaks on receive and querier Store API Series, which were leaking on errors.
- [#2937](https://github.com/thanos-io/thanos/pull/2937) Receive: Fixing auto-configuration of `--receive.local-endpoint`.
- [#2895](https://github.com/thanos-io/thanos/pull/2895) Compact: Fix increment of `thanos_compact_downsample_total` metric for downsample of 5m resolution blocks.
- [#2858](https://github.com/thanos-io/thanos/pull/2858) Store: Fix `--store.grpc.series-sample-limit` implementation. The limit is now applied to the sum of all samples fetched across all queried blocks via a single Series call, instead of applying it individually to each block.
- [#2936](https://github.com/thanos-io/thanos/pull/2936) Compact: Fix ReplicaLabelRemover panic when replicaLabels are not specified.
- [#2956](https://github.com/thanos-io/thanos/pull/2956) Store: Fix fetching of chunks bigger than 16000 bytes.
- [#2970](https://github.com/thanos-io/thanos/pull/2970) Store: Upgrade minio-go/v7 to fix slowness when running on EKS.
- [#2957](https://github.com/thanos-io/thanos/pull/2957) Rule: *breaking :warning:* Now sets all of the relevant fields properly; avoids a panic when `/api/v1/rules` is called and the time zone is *not* UTC; `rules` field is an empty array now if no rules have been defined in a rule group. Thanos Rule's `/api/v1/rules` endpoint no longer returns the old, deprecated `partial_response_strategy`. The old, deprecated value has been fixed to `WARN` for quite some time. *Please* use `partialResponseStrategy`.
- [#2976](https://github.com/thanos-io/thanos/pull/2976) Query: Better rounding for incoming query timestamps.
- [#2929](https://github.com/thanos-io/thanos/pull/2929) Mixin: Fix expression for 'unhealthy sidecar' alert and increase the timeout for 10 minutes.
- [#3024](https://github.com/thanos-io/thanos/pull/3024) Query: Consider group name and file for deduplication.
- [#3012](https://github.com/thanos-io/thanos/pull/3012) Ruler,Receiver: Fix TSDB to delete blocks in atomic way.
- [#3046](https://github.com/thanos-io/thanos/pull/3046) Ruler,Receiver: Fixed framing of StoreAPI response, it was one chunk by one.
- [#3095](https://github.com/thanos-io/thanos/pull/3095) Ruler: Update the manager when all rule files are removed.
- [#3105](https://github.com/thanos-io/thanos/pull/3105) Querier: Fix overwriting `maxSourceResolution` when auto downsampling is enabled.
- [#3010](https://github.com/thanos-io/thanos/pull/3010) Querier: Added `--query.lookback-delta` flag to override the default lookback delta in PromQL. The flag should be lookback delta should be set to at least 2 times of the slowest scrape interval. If unset it will use the PromQL default of 5m.

### Added

- [#2305](https://github.com/thanos-io/thanos/pull/2305) Receive,Sidecar,Ruler: Propagate correct (stricter) MinTime for TSDBs that have no block.
- [#2849](https://github.com/thanos-io/thanos/pull/2849) Query, Ruler: Added request logging for HTTP server side.
- [#2832](https://github.com/thanos-io/thanos/pull/2832) ui React: Add runtime and build info page
- [#2926](https://github.com/thanos-io/thanos/pull/2926) API: Add new blocks HTTP API to serve blocks metadata. The status endpoints (`/api/v1/status/flags`, `/api/v1/status/runtimeinfo` and `/api/v1/status/buildinfo`) are now available on all components with a HTTP API.
- [#2892](https://github.com/thanos-io/thanos/pull/2892) Receive: Receiver fails when the initial upload fails.
- [#2865](https://github.com/thanos-io/thanos/pull/2865) ui: Migrate Thanos Ruler UI to React
- [#2964](https://github.com/thanos-io/thanos/pull/2964) Query: Add time range parameters to label APIs. Add `start` and `end` fields to Store API `LabelNamesRequest` and `LabelValuesRequest`.
- [#2996](https://github.com/thanos-io/thanos/pull/2996) Sidecar: Add `reloader_config_apply_errors_total` metric. Add new flags `--reloader.watch-interval`, and `--reloader.retry-interval`.
- [#2973](https://github.com/thanos-io/thanos/pull/2973) Add Thanos Query Frontend component.
- [#2980](https://github.com/thanos-io/thanos/pull/2980) Bucket Viewer: Migrate block viewer to React.
- [#2725](https://github.com/thanos-io/thanos/pull/2725) Add bucket index operation durations: `thanos_bucket_store_cached_series_fetch_duration_seconds` and `thanos_bucket_store_cached_postings_fetch_duration_seconds`.
- [#2931](https://github.com/thanos-io/thanos/pull/2931) Query: Allow passing a `storeMatch[]` to select matching stores when debugging the querier. See [documentation](docs/components/query.md#store-filtering)

### Changed

- [#2893](https://github.com/thanos-io/thanos/pull/2893) Store: Rename metric `thanos_bucket_store_cached_postings_compression_time_seconds` to `thanos_bucket_store_cached_postings_compression_time_seconds_total`.
- [#2915](https://github.com/thanos-io/thanos/pull/2915) Receive,Ruler: Enable TSDB directory locking by default. Add a new flag (`--tsdb.no-lockfile`) to override behavior.
- [#2902](https://github.com/thanos-io/thanos/pull/2902) Querier UI:Separate dedupe and partial response checkboxes per panel in new UI.
- [#2991](https://github.com/thanos-io/thanos/pull/2991) Store: *breaking :warning:* `operation` label value `getrange` changed to `get_range` for `thanos_store_bucket_cache_operation_requests_total` and `thanos_store_bucket_cache_operation_hits_total` to be consistent with bucket operation metrics.
- [#2876](https://github.com/thanos-io/thanos/pull/2876) Receive,Ruler: Updated TSDB and switched to ChunkIterators instead of sample one, which avoids unnecessary decoding / encoding.
- [#3064](https://github.com/thanos-io/thanos/pull/3064) s3: *breaking :warning:* Add SSE/SSE-KMS/SSE-C configuration. The S3 `encrypt_sse: true` option is now deprecated in favour of `sse_config`. If you used `encrypt_sse`, the migration strategy is to set up the following block:

```yaml
sse_config:
  type: SSE-S3
```

## [v0.14.0](https://github.com/thanos-io/thanos/releases/tag/v0.14.0) - 2020.07.10

### Fixed

- [#2637](https://github.com/thanos-io/thanos/pull/2637) Compact: Detect retryable errors that are inside of a wrapped `tsdb.MultiError`.
- [#2648](https://github.com/thanos-io/thanos/pull/2648) Store: Allow index cache and caching bucket to be configured at the same time.
- [#2728](https://github.com/thanos-io/thanos/pull/2728) Query: Fixed panics when using larger number of replica labels with short series label sets.
- [#2787](https://github.com/thanos-io/thanos/pull/2787) Update Prometheus mod to pull in prometheus/prometheus#7414.
- [#2807](https://github.com/thanos-io/thanos/pull/2807) Store: Decreased memory allocations while querying block's index.
- [#2809](https://github.com/thanos-io/thanos/pull/2809) Query: `/api/v1/stores` now guarantees to return a string in the `lastError` field.

### Changed

- [#2658](https://github.com/thanos-io/thanos/pull/2658) [#2703](https://github.com/thanos-io/thanos/pull/2703) Upgrade to Prometheus [@3268eac2ddda](https://github.com/prometheus/prometheus/commit/3268eac2ddda) which is after v2.18.1.
  - TSDB now does memory-mapping of Head chunks and reduces memory usage.
- [#2667](https://github.com/thanos-io/thanos/pull/2667) Store: Removed support to the legacy `index.cache.json`. The hidden flag `--store.disable-index-header` was removed.
- [#2613](https://github.com/thanos-io/thanos/pull/2613) Store: Renamed the caching bucket config option `chunk_object_size_ttl` to `chunk_object_attrs_ttl`.
- [#2667](https://github.com/thanos-io/thanos/pull/2667) Compact: The deprecated flag `--index.generate-missing-cache-file` and the metric `thanos_compact_generated_index_total` were removed.
- [#2671](https://github.com/thanos-io/thanos/pull/2671) *breaking* Tools: Bucket replicate flag `--resolution` is now in Go duration format.
- [#2671](https://github.com/thanos-io/thanos/pull/2671) Tools: Bucket replicate now replicates by default all blocks.
- [#2739](https://github.com/thanos-io/thanos/pull/2739) Changed `bucket tool bucket verify` `--id-whitelist` flag to `--id`.
- [#2748](https://github.com/thanos-io/thanos/pull/2748) Upgrade Prometheus to [@66dfb951c4ca](https://github.com/prometheus/prometheus/commit/66dfb951c4ca2c1dd3f266172a48a925403b13a5) which is after v2.19.0.
  - PromQL now allow us to executed concurrent selects.

### Added

- [#2671](https://github.com/thanos-io/thanos/pull/2671) Tools: Bucket replicate now allows passing repeated `--compaction` and `--resolution` flags.
- [#2657](https://github.com/thanos-io/thanos/pull/2657) Querier: Add the ability to perform concurrent select request per query.
- [#2754](https://github.com/thanos-io/thanos/pull/2754) UI: Add stores page in the React UI.
- [#2752](https://github.com/thanos-io/thanos/pull/2752) Compact: Add flag `--block-viewer.global.sync-block-interval` to configure metadata sync interval for the bucket UI.

## [v0.13.0](https://github.com/thanos-io/thanos/releases/tag/v0.13.0) - 2020.06.22

### Fixed

- [#2548](https://github.com/thanos-io/thanos/pull/2548) Query: Fixed rare cases of double counter reset accounting when querying `rate` with deduplication enabled.
- [#2536](https://github.com/thanos-io/thanos/pull/2536) S3: Fixed AWS STS endpoint url to https for Web Identity providers on AWS EKS.
- [#2501](https://github.com/thanos-io/thanos/pull/2501) Query: Gracefully handle additional fields in `SeriesResponse` protobuf message that may be added in the future.
- [#2568](https://github.com/thanos-io/thanos/pull/2568) Query: Don't close the connection of strict, static nodes if establishing a connection had succeeded but Info() call failed.
- [#2615](https://github.com/thanos-io/thanos/pull/2615) Rule: Fix bugs where rules were out of sync.
- [#2614](https://github.com/thanos-io/thanos/pull/2614) Tracing: Disabled Elastic APM Go Agent default tracer on initialization to disable the default metric gatherer.
- [#2525](https://github.com/thanos-io/thanos/pull/2525) Query: Fixed logging for dns resolution error in the `Query` component.
- [#2484](https://github.com/thanos-io/thanos/pull/2484) Query/Ruler: Fixed issue #2483, when web.route-prefix is set, it is added twice in HTTP router prefix.
- [#2416](https://github.com/thanos-io/thanos/pull/2416) Bucket: Fixed issue #2416 bug in `inspect --sort-by` doesn't work correctly in all cases.
- [#2719](https://github.com/thanos-io/thanos/pull/2719) Query: `irate` and `resets` use now counter downsampling aggregations.
- [#2705](https://github.com/thanos-io/thanos/pull/2705) minio-go: Added support for `af-south-1` and `eu-south-1` regions.
- [#2753](https://github.com/thanos-io/thanos/issues/2753) Sidecar, Receive, Rule: Fixed possibility of out of order uploads in error cases. This could potentially cause Compactor to create overlapping blocks.

### Added

- [#2012](https://github.com/thanos-io/thanos/pull/2012) Receive: Added multi-tenancy support (based on header)
- [#2502](https://github.com/thanos-io/thanos/pull/2502) StoreAPI: Added `hints` field to `SeriesResponse`. Hints in an opaque data structure that can be used to carry additional information from the store and its content is implementation specific.
- [#2521](https://github.com/thanos-io/thanos/pull/2521) Sidecar: Added `thanos_sidecar_reloader_reloads_failed_total`, `thanos_sidecar_reloader_reloads_total`, `thanos_sidecar_reloader_watch_errors_total`, `thanos_sidecar_reloader_watch_events_total` and `thanos_sidecar_reloader_watches` metrics.
- [#2412](https://github.com/thanos-io/thanos/pull/2412) UI: Added React UI from Prometheus upstream. Currently only accessible from Query component as only `/graph` endpoint is migrated.
- [#2532](https://github.com/thanos-io/thanos/pull/2532) Store: Added hidden option `--store.caching-bucket.config=<yaml content>` (or `--store.caching-bucket.config-file=<file.yaml>`) for experimental caching bucket, that can cache chunks into shared memcached. This can speed up querying and reduce number of requests to object storage.
- [#2579](https://github.com/thanos-io/thanos/pull/2579) Store: Experimental caching bucket can now cache metadata as well. Config has changed from #2532.
- [#2526](https://github.com/thanos-io/thanos/pull/2526) Compact: In case there are no labels left after deduplication via `--deduplication.replica-label`, assign first `replica-label` with value `deduped`.
- [#2621](https://github.com/thanos-io/thanos/pull/2621) Receive: Added flag to configure forward request timeout. Receive write will complete request as soon as quorum of writes succeeds.

### Changed

- [#2194](https://github.com/thanos-io/thanos/pull/2194) Updated to golang v1.14.2.
- [#2505](https://github.com/thanos-io/thanos/pull/2505) Store: Removed obsolete `thanos_store_node_info` metric.
- [#2513](https://github.com/thanos-io/thanos/pull/2513) Tools: Moved `thanos bucket` commands to `thanos tools bucket`, also moved `thanos check rules` to `thanos tools rules-check`. `thanos tools rules-check` also takes rules by `--rules` repeated flag not argument anymore.
- [#2548](https://github.com/thanos-io/thanos/pull/2548/commits/53e69bd89b2b08c18df298eed7d90cb7179cc0ec) Store, Querier: remove duplicated chunks on StoreAPI.
- [#2596](https://github.com/thanos-io/thanos/pull/2596) Updated Prometheus dependency to [@cd73b3d33e064bbd846fc7a26dc8c313d46af382](https://github.com/prometheus/prometheus/commit/cd73b3d33e064bbd846fc7a26dc8c313d46af382) which falls in between v2.17.0 and v2.18.0.
  - Receive,Rule: TSDB now supports isolation of append and queries.
  - Receive,Rule: TSDB now holds less WAL files after Head Truncation.
- [#2450](https://github.com/thanos-io/thanos/pull/2450) Store: Added Regex-set optimization for `label=~"a|b|c"` matchers.
- [#2526](https://github.com/thanos-io/thanos/pull/2526) Compact: In case there are no labels left after deduplication via `--deduplication.replica-label`, assign first `replica-label` with value `deduped`.
- [#2603](https://github.com/thanos-io/thanos/pull/2603) Store/Querier: Significantly optimize cases where StoreAPIs or blocks returns exact overlapping chunks (e.g Store GW and sidecar or brute force Store Gateway HA).

## [v0.12.2](https://github.com/thanos-io/thanos/releases/tag/v0.12.2) - 2020.04.30

### Fixed

- [#2459](https://github.com/thanos-io/thanos/issues/2459) Compact: Fixed issue with old blocks being marked and deleted in a (slow) loop.
- [#2533](https://github.com/thanos-io/thanos/pull/2515) Rule: do not wrap reload endpoint with `/`. Makes `/-/reload` accessible again when no prefix has been specified.

## [v0.12.1](https://github.com/thanos-io/thanos/releases/tag/v0.12.1) - 2020.04.20

### Fixed

- [#2411](https://github.com/thanos-io/thanos/pull/2411) Query: fix a bug where queries might not time out sometimes due to issues with one or more StoreAPIs.
- [#2475](https://github.com/thanos-io/thanos/pull/2475) Store: remove incorrect optimizations for queries with `=~".*"` and `!=~".*"` matchers.
- [#2472](https://github.com/thanos-io/thanos/pull/2472) Compact: fix a bug where partial blocks were never deleted, causing spam of warnings.
- [#2474](https://github.com/thanos-io/thanos/pull/2474) Store: fix a panic caused by concurrent memory access during block filtering.

## [v0.12.0](https://github.com/thanos-io/thanos/releases/tag/v0.12.0) - 2020.04.15

### Fixed

- [#2288](https://github.com/thanos-io/thanos/pull/2288) Ruler: fixes issue #2281, a bug causing incorrect parsing of query address with path prefix.
- [#2238](https://github.com/thanos-io/thanos/pull/2238) Ruler: fixed issue #2204, where a bug in alert queue signaling filled up the queue and alerts were dropped.
- [#2231](https://github.com/thanos-io/thanos/pull/2231) Bucket Web: sort chunks by thanos.downsample.resolution for better grouping.
- [#2254](https://github.com/thanos-io/thanos/pull/2254) Bucket: fix issue where metrics were registered multiple times in bucket replicate.
- [#2271](https://github.com/thanos-io/thanos/pull/2271) Bucket Web: fixed issue #2260, where the bucket passes null when storage is empty.
- [#2339](https://github.com/thanos-io/thanos/pull/2339) Query: fix a bug where `--store.unhealthy-timeout` was never respected.
- [#2208](https://github.com/thanos-io/thanos/pull/2208) Query and Rule: fix handling of `web.route-prefix` to correctly handle `/` and prefixes that do not begin with a `/`.
- [#2311](https://github.com/thanos-io/thanos/pull/2311) Receive: ensure receive component serves TLS when TLS configuration is provided.
- [#2319](https://github.com/thanos-io/thanos/pull/2319) Query: fixed inconsistent naming of metrics.
- [#2390](https://github.com/thanos-io/thanos/pull/2390) Store: fixed bug that was causing all posting offsets to be used instead of only 1/32 as intended; added hidden flag to control this behavior.
- [#2393](https://github.com/thanos-io/thanos/pull/2393) Store: fixed bug causing certain not-existing label values queried to fail with "invalid-size" error from binary header.
- [#2382](https://github.com/thanos-io/thanos/pull/2382) Store: fixed bug causing partial writes of index-header.
- [#2383](https://github.com/thanos-io/thanos/pull/2383) Store: handle expected errors correctly, e.g. do not increment failure counters.

### Added

- [#2252](https://github.com/thanos-io/thanos/pull/2252) Query: add new `--store-strict` flag. More information available [here](docs/proposals-done/202001-thanos-query-health-handling.md).
- [#2265](https://github.com/thanos-io/thanos/pull/2265) Compact: add `--wait-interval` to specify compaction wait interval between consecutive compact runs when `--wait` is enabled.
- [#2250](https://github.com/thanos-io/thanos/pull/2250) Compact: enable vertical compaction for offline deduplication (experimental). Uses `--deduplication.replica-label` flag to specify the replica label on which to deduplicate (hidden). Please note that this uses a NAIVE algorithm for merging (no smart replica deduplication, just chaining samples together). This works well for deduplication of blocks with **precisely the same samples** like those produced by Receiver replication. We plan to add a smarter algorithm in the following weeks.
- [#1714](https://github.com/thanos-io/thanos/pull/1714) Compact: the compact component now exposes the bucket web UI when it is run as a long-lived process.
- [#2304](https://github.com/thanos-io/thanos/pull/2304) Store: added `max_item_size` configuration option to memcached-based index cache. This should be set to the max item size configured in memcached (`-I` flag) in order to not waste network round-trips to cache items larger than the limit configured in memcached.
- [#2297](https://github.com/thanos-io/thanos/pull/2297) Store: add `--experimental.enable-index-cache-postings-compression` flag to enable re-encoding and compressing postings before storing them into the cache. Compressed postings take about 10% of the original size.
- [#2357](https://github.com/thanos-io/thanos/pull/2357) Compact and Store: the compact and store components now serve the bucket UI on `:<http-port>/loaded`, which shows exactly the blocks that are currently seen by compactor and the store gateway. The compactor also serves a different bucket UI on `:<http-port>/global`, which shows the status of object storage without any filters.
- [#2172](https://github.com/thanos-io/thanos/pull/2172) Store: add support for sharding the store component based on the label hash.
- [#2113](https://github.com/thanos-io/thanos/pull/2113) Bucket: added `thanos bucket replicate` command to replicate blocks from one bucket to another.
- [#1922](https://github.com/thanos-io/thanos/pull/1922) Docs: create a new document to explain sharding in Thanos.
- [#2230](https://github.com/thanos-io/thanos/pull/2230) Store: optimize conversion of labels.

### Changed

- [#2136](https://github.com/thanos-io/thanos/pull/2136) *breaking* Store, Compact, Bucket: schedule block deletion by adding deletion-mark.json. This adds a consistent way for multiple readers and writers to access object storage. Since there are no consistency guarantees provided by some Object Storage providers, this PR adds a consistent lock-free way of dealing with Object Storage irrespective of the choice of object storage. In order to achieve this co-ordination, blocks are not deleted directly. Instead, blocks are marked for deletion by uploading the `deletion-mark.json` file for the block that was chosen to be deleted. This file contains Unix time of when the block was marked for deletion. If you want to keep existing behavior, you should add `--delete-delay=0s` as a flag.
- [#2090](https://github.com/thanos-io/thanos/issues/2090) *breaking* Downsample command: the `downsample` command has moved and is now a sub-command of the `thanos bucket` sub-command; it cannot be called via `thanos downsample` any more.
- [#2294](https://github.com/thanos-io/thanos/pull/2294) Store: optimizations for fetching postings. Queries using `=~".*"` matchers or negation matchers (`!=...` or `!~...`) benefit the most.
- [#2301](https://github.com/thanos-io/thanos/pull/2301) Ruler: exit with an error when initialization fails.
- [#2310](https://github.com/thanos-io/thanos/pull/2310) Query: report timespan 0 to 0 when discovering no stores.
- [#2330](https://github.com/thanos-io/thanos/pull/2330) Store: index-header is no longer experimental. It is enabled by default for store Gateway. You can disable it with new hidden flag: `--store.disable-index-header`. The `--experimental.enable-index-header` flag was removed.
- [#1848](https://github.com/thanos-io/thanos/pull/1848) Ruler: allow returning error messages when a reload is triggered via HTTP.
- [#2270](https://github.com/thanos-io/thanos/pull/2277) All: Thanos components will now print stack traces when they error out.

## [v0.11.0](https://github.com/thanos-io/thanos/releases/tag/v0.11.0) - 2020.03.02

### Fixed

- [#2033](https://github.com/thanos-io/thanos/pull/2033) Minio-go: Fixed Issue #1494 support Web Identity providers for IAM credentials for AWS EKS.
- [#1985](https://github.com/thanos-io/thanos/pull/1985) Store Gateway: Fixed case where series entry is larger than 64KB in index.
- [#2051](https://github.com/thanos-io/thanos/pull/2051) Ruler: Fixed issue where ruler does not expose shipper metrics.
- [#2101](https://github.com/thanos-io/thanos/pull/2101) Ruler: Fixed bug where thanos_alert_sender_errors_total was not registered.
- [#1789](https://github.com/thanos-io/thanos/pull/1789) Store Gateway: Improve timeouts.
- [#2139](https://github.com/thanos-io/thanos/pull/2139) Properly handle SIGHUP for reloading.
- [#2040](https://github.com/thanos-io/thanos/pull/2040) UI: Fix URL of alerts in Ruler
- [#2033](https://github.com/thanos-io/thanos/pull/1978) Ruler: Fix tracing in Thanos Ruler

### Added

- [#2003](https://github.com/thanos-io/thanos/pull/2003) Query: Support downsampling for /series.
- [#1952](https://github.com/thanos-io/thanos/pull/1952) Store Gateway: Implemented [binary index header](docs/proposals-done/201912-thanos-binary-index-header.md). This significantly reduces resource consumption (memory, CPU, net bandwidth) for startup and data loading processes as well as baseline memory. This means that adding more blocks into object storage, without querying them will use almost no resources. This, however, **still means that querying large amounts of data** will result in high spikes of memory and CPU use as before, due to simply fetching large amounts of metrics data. Since we fixed baseline, we are now focusing on query performance optimizations in separate initiatives. To enable experimental `index-header` mode run store with hidden `experimental.enable-index-header` flag.
- [#2009](https://github.com/thanos-io/thanos/pull/2009) Store Gateway: Minimum age of all blocks before they are being read. Set it to a safe value (e.g 30m) if your object storage is eventually consistent. GCS and S3 are (roughly) strongly consistent.
- [#1963](https://github.com/thanos-io/thanos/pull/1963) Mixin: Add Thanos Ruler alerts.
- [#1984](https://github.com/thanos-io/thanos/pull/1984) Query: Add cache-control header to not cache on error.
- [#1870](https://github.com/thanos-io/thanos/pull/1870) UI: Persist settings in query.
- [#1969](https://github.com/thanos-io/thanos/pull/1969) Sidecar: allow setting http connection pool size via flags.
- [#1967](https://github.com/thanos-io/thanos/issues/1967) Receive: Allow local TSDB compaction.
- [#1939](https://github.com/thanos-io/thanos/pull/1939) Ruler: Add TLS and authentication support for query endpoints with the `--query.config` and `--query.config-file` CLI flags. See [documentation](docs/components/rule.md#configuration) for further information.
- [#1982](https://github.com/thanos-io/thanos/pull/1982) Ruler: Add support for Alertmanager v2 API endpoints.
- [#2030](https://github.com/thanos-io/thanos/pull/2030) Query: Add `thanos_proxy_store_empty_stream_responses_total` metric for number of empty responses from stores.
- [#2049](https://github.com/thanos-io/thanos/pull/2049) Tracing: Support sampling on Elastic APM with new sample_rate setting.
- [#2008](https://github.com/thanos-io/thanos/pull/2008) Querier, Receiver, Sidecar, Store: Add gRPC [health check](https://github.com/grpc/grpc/blob/master/doc/health-checking.md) endpoints.
- [#2145](https://github.com/thanos-io/thanos/pull/2145) Tracing: track query sent to prometheus via remote read api.

### Changed

- [#1970](https://github.com/thanos-io/thanos/issues/1970) *breaking* Receive: Use gRPC for forwarding requests between peers. Note that existing values for the `--receive.local-endpoint` flag and the endpoints in the hashring configuration file must now specify the receive gRPC port and must be updated to be a simple `host:port` combination, e.g. `127.0.0.1:10901`, rather than a full HTTP URL, e.g. `http://127.0.0.1:10902/api/v1/receive`.
- [#1933](https://github.com/thanos-io/thanos/pull/1933) Add a flag `--tsdb.wal-compression` to configure whether to enable tsdb wal compression in ruler and receiver.
- [#2021](https://github.com/thanos-io/thanos/pull/2021) Rename metric `thanos_query_duplicated_store_address` to `thanos_query_duplicated_store_addresses_total` and `thanos_rule_duplicated_query_address` to `thanos_rule_duplicated_query_addresses_total`.
- [#2166](https://github.com/thanos-io/thanos/pull/2166) Bucket Web: improve the tooltip for the bucket UI; it was reconstructed and now exposes much more information about blocks.

## [v0.10.1](https://github.com/thanos-io/thanos/releases/tag/v0.10.1) - 2020.01.24

### Fixed

- [#2015](https://github.com/thanos-io/thanos/pull/2015) Sidecar: Querier /api/v1/series bug fixed when time range was ignored inside sidecar. The bug was noticeable for example when using Grafana template variables.
- [#2120](https://github.com/thanos-io/thanos/pull/2120) Bucket Web: Set state of status prober properly.

## [v0.10.0](https://github.com/thanos-io/thanos/releases/tag/v0.10.0) - 2020.01.13

### Fixed

- [#1919](https://github.com/thanos-io/thanos/issues/1919) Compactor: Fixed potential data loss when uploading older blocks, or upload taking long time while compactor is running.
- [#1937](https://github.com/thanos-io/thanos/pull/1937) Compactor: Improved synchronization of meta JSON files. Compactor now properly handles partial block uploads for all operation like retention apply, downsampling and compaction. Additionally:

  - Removed `thanos_compact_sync_meta_*` metrics. Use `thanos_blocks_meta_*` metrics instead.
  - Added `thanos_consistency_delay_seconds` and `thanos_compactor_aborted_partial_uploads_deletion_attempts_total` metrics.

- [#1936](https://github.com/thanos-io/thanos/pull/1936) Store: Improved synchronization of meta JSON files. Store now properly handles corrupted disk cache. Added meta.json sync metrics.
- [#1856](https://github.com/thanos-io/thanos/pull/1856) Receive: close DBReadOnly after flushing to fix a memory leak.
- [#1882](https://github.com/thanos-io/thanos/pull/1882) Receive: upload to object storage as 'receive' rather than 'sidecar'.
- [#1907](https://github.com/thanos-io/thanos/pull/1907) Store: Fixed the duration unit for the metric `thanos_bucket_store_series_gate_duration_seconds`.
- [#1931](https://github.com/thanos-io/thanos/pull/1931) Compact: Fixed the compactor successfully exiting when actually an error occurred while compacting a blocks group.
- [#1872](https://github.com/thanos-io/thanos/pull/1872) Ruler: `/api/v1/rules` now shows a properly formatted value
- [#1945](https://github.com/thanos-io/thanos/pull/1945) `master` container images are now built with Go 1.13
- [#1956](https://github.com/thanos-io/thanos/pull/1956) Ruler: now properly ignores duplicated query addresses
- [#1975](https://github.com/thanos-io/thanos/pull/1975) Store Gateway: fixed panic caused by memcached servers selector when there's 1 memcached node

### Added

- [#1852](https://github.com/thanos-io/thanos/pull/1852) Add support for `AWS_CONTAINER_CREDENTIALS_FULL_URI` by upgrading to minio-go v6.0.44
- [#1854](https://github.com/thanos-io/thanos/pull/1854) Update Rule UI to support alerts count displaying and filtering.
- [#1838](https://github.com/thanos-io/thanos/pull/1838) Ruler: Add TLS and authentication support for Alertmanager with the `--alertmanagers.config` and `--alertmanagers.config-file` CLI flags. See [documentation](docs/components/rule.md#configuration) for further information.
- [#1838](https://github.com/thanos-io/thanos/pull/1838) Ruler: Add a new `--alertmanagers.sd-dns-interval` CLI option to specify the interval between DNS resolutions of Alertmanager hosts.
- [#1881](https://github.com/thanos-io/thanos/pull/1881) Store Gateway: memcached support for index cache. See [documentation](docs/components/store.md#index-cache) for further information.
- [#1904](https://github.com/thanos-io/thanos/pull/1904) Add a skip-chunks option in Store Series API to improve the response time of `/api/v1/series` endpoint.
- [#1910](https://github.com/thanos-io/thanos/pull/1910) Query: `/api/v1/labels` now understands `POST` - useful for sending bigger requests

### Changed

- [#1947](https://github.com/thanos-io/thanos/pull/1947) Upgraded Prometheus dependencies to v2.15.2. This includes:

  - Compactor: Significant reduction of memory footprint for compaction and downsampling process.
  - Querier: Accepting spaces between time range and square bracket. e.g `[ 5m]`
  - Querier: Improved PromQL parser performance.

- [#1833](https://github.com/thanos-io/thanos/pull/1833) `--shipper.upload-compacted` flag has been promoted to non hidden, non experimental state. More info available [here](docs/quick-tutorial.md#uploading-old-metrics).
- [#1867](https://github.com/thanos-io/thanos/pull/1867) Ruler: now sets a `Thanos/$version` `User-Agent` in requests
- [#1887](https://github.com/thanos-io/thanos/pull/1887) Service discovery now deduplicates targets between different target groups

## [v0.9.0](https://github.com/thanos-io/thanos/releases/tag/v0.9.0) - 2019.12.03

### Added

- [#1678](https://github.com/thanos-io/thanos/pull/1678) Add Lightstep as a tracing provider.
- [#1687](https://github.com/thanos-io/thanos/pull/1687) Add a new `--grpc-grace-period` CLI option to components which serve gRPC to set how long to wait until gRPC Server shuts down.
- [#1660](https://github.com/thanos-io/thanos/pull/1660) Sidecar: Add a new `--prometheus.ready_timeout` CLI option to the sidecar to set how long to wait until Prometheus starts up.
- [#1573](https://github.com/thanos-io/thanos/pull/1573) `AliYun OSS` object storage, see [documents](docs/storage.md#aliyun-oss) for further information.
- [#1680](https://github.com/thanos-io/thanos/pull/1680) Add a new `--http-grace-period` CLI option to components which serve HTTP to set how long to wait until HTTP Server shuts down.
- [#1712](https://github.com/thanos-io/thanos/pull/1712) Bucket: Rename flag on bucket web component from `--listen` to `--http-address` to match other components.
- [#1733](https://github.com/thanos-io/thanos/pull/1733) Compactor: New metric `thanos_compactor_iterations_total` on Thanos Compactor which shows the number of successful iterations.
- [#1758](https://github.com/thanos-io/thanos/pull/1758) Bucket: `thanos bucket web` now supports `--web.external-prefix` for proxying on a subpath.
- [#1770](https://github.com/thanos-io/thanos/pull/1770) Bucket: Add `--web.prefix-header` flags to allow for bucket UI to be accessible behind a reverse proxy.
- [#1668](https://github.com/thanos-io/thanos/pull/1668) Receiver: Added TLS options for both server and client remote write.

### Fixed

- [#1656](https://github.com/thanos-io/thanos/pull/1656) Store Gateway: Store now starts metric and status probe HTTP server earlier in its start-up sequence. `/-/healthy` endpoint now starts to respond with success earlier. `/metrics` endpoint starts serving metrics earlier as well. Make sure to point your readiness probes to the `/-/ready` endpoint rather than `/metrics`.
- [#1669](https://github.com/thanos-io/thanos/pull/1669) Store Gateway: Fixed store sharding. Now it does not load excluded meta.jsons and load/fetch index-cache.json files.
- [#1670](https://github.com/thanos-io/thanos/pull/1670) Sidecar: Fixed un-ordered blocks upload. Sidecar now uploads the oldest blocks first.
- [#1568](https://github.com/thanos-io/thanos/pull/1709) Store Gateway: Store now retains the first raw value of a chunk during downsampling to avoid losing some counter resets that occur on an aggregation boundary.
- [#1751](https://github.com/thanos-io/thanos/pull/1751) Querier: Fixed labels for StoreUI
- [#1773](https://github.com/thanos-io/thanos/pull/1773) Ruler: Fixed the /api/v1/rules endpoint that returned 500 status code with `failed to assert type of rule ...` message.
- [#1770](https://github.com/thanos-io/thanos/pull/1770) Querier: Fixed `--web.external-prefix` 404s for static resources.
- [#1785](https://github.com/thanos-io/thanos/pull/1785) Ruler: The /api/v1/rules endpoints now returns the original rule filenames.
- [#1791](https://github.com/thanos-io/thanos/pull/1791) Ruler: Ruler now supports identical rule filenames in different directories.
- [#1562](https://github.com/thanos-io/thanos/pull/1562) Querier: Downsampling option now carries through URL.
- [#1675](https://github.com/thanos-io/thanos/pull/1675) Querier: Reduced resource usage while using certain queries like `offset`.
- [#1725](https://github.com/thanos-io/thanos/pull/1725) & [#1718](https://github.com/thanos-io/thanos/pull/1718) Store Gateway: Per request memory improvements.

### Changed

- [#1666](https://github.com/thanos-io/thanos/pull/1666) Compact: `thanos_compact_group_compactions_total` now counts block compactions, so operations that resulted in a compacted block. The old behaviour is now exposed by new metric: `thanos_compact_group_compaction_runs_started_total` and `thanos_compact_group_compaction_runs_completed_total` which counts compaction runs overall.
- [#1748](https://github.com/thanos-io/thanos/pull/1748) Updated all dependencies.
- [#1694](https://github.com/thanos-io/thanos/pull/1694) `prober_ready` and `prober_healthy` metrics are removed, for sake of `status`. Now `status` exposes same metric with a label, `check`. `check` can have "healty" or "ready" depending on status of the probe.
- [#1790](https://github.com/thanos-io/thanos/pull/1790) Ruler: Fixes subqueries support for ruler.
- [#1769](https://github.com/thanos-io/thanos/pull/1769) & [#1545](https://github.com/thanos-io/thanos/pull/1545) Adjusted most of the metrics histogram buckets.

## [v0.8.1](https://github.com/thanos-io/thanos/releases/tag/v0.8.1) - 2019.10.14

### Fixed

- [#1632](https://github.com/thanos-io/thanos/issues/1632) Removes the duplicated external labels detection on Thanos Querier; warning only; Made Store Gateway compatible with older Querier versions.
  - NOTE: `thanos_store_nodes_grpc_connections` metric is now per `external_labels` and `store_type`. It is a recommended metric for Querier storeAPIs. `thanos_store_node_info` is marked as obsolete and will be removed in next release.
  - NOTE2: Store Gateway is now advertising artificial: `"@thanos_compatibility_store_type=store"` label. This is to have the current Store Gateway compatible with Querier pre v0.8.0. This label can be disabled by hidden `debug.advertise-compatibility-label=false` flag on Store Gateway.

## [v0.8.0](https://github.com/thanos-io/thanos/releases/tag/v0.8.0) - 2019.10.10

Lot's of improvements this release! Noteworthy items:

- First Katacoda tutorial! 🐱
- Fixed Deletion order causing Compactor to produce not needed 👻 blocks with missing random files.
- Store GW memory improvements (more to come!).
- Querier allows multiple deduplication labels.
- Both Compactor and Store Gateway can be **sharded** within the same bucket using relabelling!
- Sidecar exposed data from Prometheus can be now limited to given `min-time` (e.g 3h only).
- Numerous Thanos Receive improvements.

Make sure you check out Prometheus 2.13.0 as well. New release drastically improves usage and resource consumption of both Prometheus and sidecar with Thanos: https://prometheus.io/blog/2019/10/10/remote-read-meets-streaming/

### Added

- [#1619](https://github.com/thanos-io/thanos/pull/1619) Thanos sidecar allows to limit min time range for data it exposes from Prometheus.
- [#1583](https://github.com/thanos-io/thanos/pull/1583) Thanos sharding:
  - Add relabel config (`--selector.relabel-config-file` and `selector.relabel-config`) into Thanos Store and Compact components. Selecting blocks to serve depends on the result of block labels relabeling.
  - For store gateway, advertise labels from "approved" blocks.
- [#1540](https://github.com/thanos-io/thanos/pull/1540) Thanos Downsample added `/-/ready` and `/-/healthy` endpoints.
- [#1538](https://github.com/thanos-io/thanos/pull/1538) Thanos Rule added `/-/ready` and `/-/healthy` endpoints.
- [#1537](https://github.com/thanos-io/thanos/pull/1537) Thanos Receive added `/-/ready` and `/-/healthy` endpoints.
- [#1460](https://github.com/thanos-io/thanos/pull/1460) Thanos Store Added `/-/ready` and `/-/healthy` endpoints.
- [#1534](https://github.com/thanos-io/thanos/pull/1534) Thanos Query Added `/-/ready` and `/-/healthy` endpoints.
- [#1533](https://github.com/thanos-io/thanos/pull/1533) Thanos inspect now supports the timeout flag.
- [#1496](https://github.com/thanos-io/thanos/pull/1496) Thanos Receive now supports setting block duration.
- [#1362](https://github.com/thanos-io/thanos/pull/1362) Optional `replicaLabels` param for `/query` and `/query_range` querier endpoints. When provided overwrite the `query.replica-label` cli flags.
- [#1482](https://github.com/thanos-io/thanos/pull/1482) Thanos now supports Elastic APM as tracing provider.
- [#1612](https://github.com/thanos-io/thanos/pull/1612) Thanos Rule added `resendDelay` flag.
- [#1480](https://github.com/thanos-io/thanos/pull/1480) Thanos Receive flushes storage on hashring change.
- [#1613](https://github.com/thanos-io/thanos/pull/1613) Thanos Receive now traces forwarded requests.

### Changed

- [#1362](https://github.com/thanos-io/thanos/pull/1362) `query.replica-label` configuration can be provided more than once for multiple deduplication labels like: `--query.replica-label=prometheus_replica --query.replica-label=service`.
- [#1581](https://github.com/thanos-io/thanos/pull/1581) Thanos Store now can use smaller buffer sizes for Bytes pool; reducing memory for some requests.
- [#1622](https://github.com/thanos-io/thanos/pull/1622) & [#1590](https://github.com/thanos-io/thanos/pull/1590) Upgraded to Go 1.13.1
- [#1498](https://github.com/thanos-io/thanos/pull/1498) Thanos Receive change flag `labels` to `label` to be consistent with other commands.

### Fixed

- [#1525](https://github.com/thanos-io/thanos/pull/1525) Thanos now deletes block's file in correct order allowing to detect partial blocks without problems.
- [#1505](https://github.com/thanos-io/thanos/pull/1505) Thanos Store now removes invalid local cache blocks.
- [#1587](https://github.com/thanos-io/thanos/pull/1587) Thanos Sidecar cleanups all cache dirs after each compaction run.
- [#1582](https://github.com/thanos-io/thanos/pull/1582) Thanos Rule correctly parses Alertmanager URL if there is more `+` in it.
- [#1544](https://github.com/thanos-io/thanos/pull/1544) Iterating over object store is resilient to the edge case for some providers.
- [#1469](https://github.com/thanos-io/thanos/pull/1469) Fixed Azure potential failures (EOF) when requesting more data then blob has.
- [#1512](https://github.com/thanos-io/thanos/pull/1512) Thanos Store fixed memory leak for chunk pool.
- [#1488](https://github.com/thanos-io/thanos/pull/1488) Thanos Rule now now correctly links to query URL from rules and alerts.

## [v0.7.0](https://github.com/thanos-io/thanos/releases/tag/v0.7.0) - 2019.09.02

Accepted into CNCF:

- Thanos moved to new repository https://github.com/thanos-io/thanos
- Docker images moved to https://quay.io/thanos/thanos and mirrored at https://hub.docker.com/r/thanosio/thanos
- Slack moved to https://slack.cncf.io `#thanos`/`#thanos-dev`/`#thanos-prs`

### Added

- [#1478](https://github.com/thanos-io/thanos/pull/1478) Thanos components now exposes gRPC server metrics as soon as server starts, to provide more reliable data for instrumentation.
- [#1378](https://github.com/thanos-io/thanos/pull/1378) Thanos Receive now exposes `thanos_receive_config_hash`, `thanos_receive_config_last_reload_successful` and `thanos_receive_config_last_reload_success_timestamp_seconds` metrics to track latest configuration change
- [#1268](https://github.com/thanos-io/thanos/pull/1268) Thanos Sidecar added support for newest Prometheus streaming remote read added [here](https://github.com/prometheus/prometheus/pull/5703). This massively improves memory required by single request for both Prometheus and sidecar. Single requests now should take constant amount of memory on sidecar, so resource consumption prediction is now straightforward. This will be used if you have Prometheus `2.13` or `2.12-master`.
- [#1358](https://github.com/thanos-io/thanos/pull/1358) Added `part_size` configuration option for HTTP multipart requests minimum part size for S3 storage type
- [#1363](https://github.com/thanos-io/thanos/pull/1363) Thanos Receive now exposes `thanos_receive_hashring_nodes` and `thanos_receive_hashring_tenants` metrics to monitor status of hash-rings
- [#1395](https://github.com/thanos-io/thanos/pull/1395) Thanos Sidecar added `/-/ready` and `/-/healthy` endpoints to Thanos sidecar.
- [#1297](https://github.com/thanos-io/thanos/pull/1297) Thanos Compact added `/-/ready` and `/-/healthy` endpoints to Thanos compact.
- [#1431](https://github.com/thanos-io/thanos/pull/1431) Thanos Query added hidden flag to allow the use of downsampled resolution data for instant queries.
- [#1408](https://github.com/thanos-io/thanos/pull/1408) Thanos Store Gateway can now allow the specifying of supported time ranges it will serve (time sharding). Flags: `min-time` & `max-time`

### Changed

- [#1414](https://github.com/thanos-io/thanos/pull/1413) Upgraded important dependencies: Prometheus to 2.12-rc.0. TSDB is now part of Prometheus.
- [#1380](https://github.com/thanos-io/thanos/pull/1380) Upgraded important dependencies: Prometheus to 2.11.1 and TSDB to 0.9.1. Some changes affecting Querier:
  - [ENHANCEMENT] Query performance improvement: Efficient iteration and search in HashForLabels and HashWithoutLabels. #5707
  - [ENHANCEMENT] Optimize queries using regexp for set lookups. tsdb#602
  - [BUGFIX] prometheus_tsdb_compactions_failed_total is now incremented on any compaction failure. tsdb#613
  - [BUGFIX] PromQL: Correctly display {**name**="a"}.
- [#1338](https://github.com/thanos-io/thanos/pull/1338) Thanos Query still warns on store API duplicate, but allows a single one from duplicated set. This is gracefully warn about the problematic logic and not disrupt immediately.
- [#1385](https://github.com/thanos-io/thanos/pull/1385) Thanos Compact exposes flag to disable downsampling `downsampling.disable`.

### Fixed

- [#1327](https://github.com/thanos-io/thanos/pull/1327) Thanos Query `/series` API end-point now properly returns an empty array just like Prometheus if there are no results
- [#1302](https://github.com/thanos-io/thanos/pull/1302) Thanos now efficiently reuses HTTP keep-alive connections
- [#1371](https://github.com/thanos-io/thanos/pull/1371) Thanos Receive fixed race condition in hashring
- [#1430](https://github.com/thanos-io/thanos/pull/1430) Thanos fixed value of GOMAXPROCS inside container.
- [#1410](https://github.com/thanos-io/thanos/pull/1410) Fix for CVE-2019-10215

### Deprecated

- [#1458](https://github.com/thanos-io/thanos/pull/1458) Thanos Query and Receive now use common instrumentation middleware. As as result, for sake of `http_requests_total` and `http_request_duration_seconds_bucket`; Thanos Query no longer exposes `thanos_query_api_instant_query_duration_seconds`, `thanos_query_api_range_query_duration_second` metrics and Thanos Receive no longer exposes `thanos_http_request_duration_seconds`, `thanos_http_requests_total`, `thanos_http_response_size_bytes`.
- [#1423](https://github.com/thanos-io/thanos/pull/1423) Thanos Bench deprecated.

## [v0.6.0](https://github.com/thanos-io/thanos/releases/tag/v0.6.0) - 2019.07.18

### Added

- [#1097](https://github.com/thanos-io/thanos/pull/1097) Added `thanos check rules` linter for Thanos rule rules files.

- [#1253](https://github.com/thanos-io/thanos/pull/1253) Add support for specifying a maximum amount of retries when using Azure Blob storage (default: no retries).

- [#1244](https://github.com/thanos-io/thanos/pull/1244) Thanos Compact now exposes new metrics `thanos_compact_downsample_total` and `thanos_compact_downsample_failures_total` which are useful to catch when errors happen

- [#1260](https://github.com/thanos-io/thanos/pull/1260) Thanos Query/Rule now exposes metrics `thanos_querier_store_apis_dns_provider_results` and `thanos_ruler_query_apis_dns_provider_results` which tell how many addresses were configured and how many were actually discovered respectively

- [#1248](https://github.com/thanos-io/thanos/pull/1248) Add a web UI to show the state of remote storage.

- [#1217](https://github.com/thanos-io/thanos/pull/1217) Thanos Receive gained basic hashring support

- [#1262](https://github.com/thanos-io/thanos/pull/1262) Thanos Receive got a new metric `thanos_http_requests_total` which shows how many requests were handled by it

- [#1243](https://github.com/thanos-io/thanos/pull/1243) Thanos Receive got an ability to forward time series data between nodes. Now you can pass the hashring configuration via `--receive.hashrings-file`; the refresh interval `--receive.hashrings-file-refresh-interval`; the name of the local node's name `--receive.local-endpoint`; and finally the header's name which is used to determine the tenant `--receive.tenant-header`.

- [#1147](https://github.com/thanos-io/thanos/pull/1147) Support for the Jaeger tracer has been added!

*breaking* New common flags were added for configuring tracing: `--tracing.config-file` and `--tracing.config`. You can either pass a file to Thanos with the tracing configuration or pass it in the command line itself. Old `--gcloudtrace.*` flags were removed :warning:

To migrate over the old `--gcloudtrace.*` configuration, your tracing configuration should look like this:

```yaml
---
type: STACKDRIVER
config:
  - service_name: "foo"
    project_id: "123"
    sample_factor: 123
```

The other `type` you can use is `JAEGER` now. The `config` keys and values are Jaeger specific and you can find all of the information [here](https://github.com/jaegertracing/jaeger-client-go#environment-variables).

### Changed

- [#1284](https://github.com/thanos-io/thanos/pull/1284) Add support for multiple label-sets in Info gRPC service. This deprecates the single `Labels` slice of the `InfoResponse`, in a future release backward compatible handling for the single set of Labels will be removed. Upgrading to v0.6.0 or higher is advised. *breaking* If you run have duplicate queries in your Querier configuration with hierarchical federation of multiple Queries this PR makes Thanos Querier to detect this case and block all duplicates. Refer to 0.6.1 which at least allows for single replica to work.

- [#1314](https://github.com/thanos-io/thanos/pull/1314) Removes `http_request_duration_microseconds` (Summary) and adds `http_request_duration_seconds` (Histogram) from http server instrumentation used in Thanos APIs and UIs.

- [#1287](https://github.com/thanos-io/thanos/pull/1287) Sidecar now waits on Prometheus' external labels before starting the uploading process

- [#1261](https://github.com/thanos-io/thanos/pull/1261) Thanos Receive now exposes metrics `thanos_http_request_duration_seconds` and `thanos_http_response_size_bytes` properly of each handler

- [#1274](https://github.com/thanos-io/thanos/pull/1274) Iteration limit has been lifted from the LRU cache so there should be no more spam of error messages as they were harmless

- [#1321](https://github.com/thanos-io/thanos/pull/1321) Thanos Query now fails early on a query which only uses external labels - this improves clarity in certain situations

### Fixed

- [#1227](https://github.com/thanos-io/thanos/pull/1227) Some context handling issues were fixed in Thanos Compact; some unnecessary memory allocations were removed in the hot path of Thanos Store.

- [#1183](https://github.com/thanos-io/thanos/pull/1183) Compactor now correctly propagates retriable/haltable errors which means that it will not unnecessarily restart if such an error occurs

- [#1231](https://github.com/thanos-io/thanos/pull/1231) Receive now correctly handles SIGINT and closes without deadlocking

- [#1278](https://github.com/thanos-io/thanos/pull/1278) Fixed inflated values problem with `sum()` on Thanos Query

- [#1280](https://github.com/thanos-io/thanos/pull/1280) Fixed a problem with concurrent writes to a `map` in Thanos Query while rendering the UI

- [#1311](https://github.com/thanos-io/thanos/pull/1311) Fixed occasional panics in Compact and Store when using Azure Blob cloud storage caused by lack of error checking in client library.

- [#1322](https://github.com/thanos-io/thanos/pull/1322) Removed duplicated closing of the gRPC listener - this gets rid of harmless messages like `store gRPC listener: close tcp 0.0.0.0:10901: use of closed network connection` when those programs are being closed

### Deprecated

- [#1216](https://github.com/thanos-io/thanos/pull/1216) the old "Command-line flags" has been removed from Thanos Query UI since it was not populated and because we are striving for consistency

## [v0.5.0](https://github.com/thanos-io/thanos/releases/tag/v0.5.0) - 2019.06.05

TL;DR: Store LRU cache is no longer leaking, Upgraded Thanos UI to Prometheus 2.9, Fixed auto-downsampling, Moved to Go 1.12.5 and more.

This version moved tarballs to Golang 1.12.5 from 1.11 as well, so same warning applies if you use `container_memory_usage_bytes` from cadvisor. Use `container_memory_working_set_bytes` instead.

*breaking* As announced couple of times this release also removes gossip with all configuration flags (`--cluster.*`).

### Fixed

- [#1142](https://github.com/thanos-io/thanos/pull/1142) fixed major leak on store LRU cache for index items (postings and series).
- [#1163](https://github.com/thanos-io/thanos/pull/1163) sidecar is no longer blocking for custom Prometheus versions/builds. It only checks if flags return non 404, then it performs optional checks.
- [#1146](https://github.com/thanos-io/thanos/pull/1146) store/bucket: make getFor() work with interleaved resolutions.
- [#1157](https://github.com/thanos-io/thanos/pull/1157) querier correctly handles duplicated stores when some store changes external labels in place.

### Added

- [#1094](https://github.com/thanos-io/thanos/pull/1094) Allow configuring the response header timeout for the S3 client.

### Changed

- [#1118](https://github.com/thanos-io/thanos/pull/1118) *breaking* swift: Added support for cross-domain authentication by introducing `userDomainID`, `userDomainName`, `projectDomainID`, `projectDomainName`. The outdated terms `tenantID`, `tenantName` are deprecated and have been replaced by `projectID`, `projectName`.

- [#1066](https://github.com/thanos-io/thanos/pull/1066) Upgrade Thanos ui to Prometheus v2.9.1.

  Changes from the upstream:

  - query:
    - [ENHANCEMENT] Update moment.js and moment-timezone.js [PR #4679](https://github.com/prometheus/prometheus/pull/4679)
    - [ENHANCEMENT] Support to query elements by a specific time [PR #4764](https://github.com/prometheus/prometheus/pull/4764)
    - [ENHANCEMENT] Update to Bootstrap 4.1.3 [PR #5192](https://github.com/prometheus/prometheus/pull/5192)
    - [BUGFIX] Limit number of merics in prometheus UI [PR #5139](https://github.com/prometheus/prometheus/pull/5139)
    - [BUGFIX] Web interface Quality of Life improvements [PR #5201](https://github.com/prometheus/prometheus/pull/5201)
  - rule:
    - [ENHANCEMENT] Improve rule views by wrapping lines [PR #4702](https://github.com/prometheus/prometheus/pull/4702)
    - [ENHANCEMENT] Show rule evaluation errors on rules page [PR #4457](https://github.com/prometheus/prometheus/pull/4457)

- [#1156](https://github.com/thanos-io/thanos/pull/1156) Moved CI and docker multistage to Golang 1.12.5 for latest mem alloc improvements.
- [#1103](https://github.com/thanos-io/thanos/pull/1103) Updated go-cos deps. (COS bucket client).
- [#1149](https://github.com/thanos-io/thanos/pull/1149) Updated google Golang API deps (GCS bucket client).
- [#1190](https://github.com/thanos-io/thanos/pull/1190) Updated minio deps (S3 bucket client). This fixes minio retries.

- [#1133](https://github.com/thanos-io/thanos/pull/1133) Use prometheus v2.9.2, common v0.4.0 & tsdb v0.8.0.

  Changes from the upstreams:

  - store gateway:
    - [ENHANCEMENT] Fast path for EmptyPostings cases in Merge, Intersect and Without.
  - store gateway & compactor:
    - [BUGFIX] Fix fd and vm_area leak on error path in chunks.NewDirReader.
    - [BUGFIX] Fix fd and vm_area leak on error path in index.NewFileReader.
  - query:
    - [BUGFIX] Make sure subquery range is taken into account for selection #5467
    - [ENHANCEMENT] Check for cancellation on every step of a range evaluation. #5131
    - [BUGFIX] Exponentation operator to drop metric name in result of operation. #5329
    - [BUGFIX] Fix output sample values for scalar-to-vector comparison operations. #5454
  - rule:
    - [BUGFIX] Reload rules: copy state on both name and labels. #5368

## Deprecated

- [#1008](https://github.com/thanos-io/thanos/pull/1008) *breaking* Removed Gossip implementation. All `--cluster.*` flags removed and Thanos will error out if any is provided.

## [v0.4.0](https://github.com/thanos-io/thanos/releases/tag/v0.4.0) - 2019.05.3

:warning: **IMPORTANT** :warning: This is the last release that supports gossip. From Thanos v0.5.0, gossip will be completely removed.

This release also disables gossip mode by default for all components. See [this](docs/proposals-done/201809-gossip-removal.md) for more details.

:warning: This release moves Thanos docker images (NOT artifacts by accident) to Golang 1.12. This release includes change in GC's memory release which gives following effect:

> On Linux, the runtime now uses MADV_FREE to release unused memory. This is more efficient but may result in higher reported RSS. The kernel will reclaim the unused data when it is needed. To revert to the Go 1.11 behavior (MADV_DONTNEED), set the environment variable GODEBUG=madvdontneed=1.

If you want to see exact memory allocation of Thanos process:

- Use `go_memstats_heap_alloc_bytes` metric exposed by Golang or `container_memory_working_set_bytes` exposed by cadvisor.
- Add `GODEBUG=madvdontneed=1` before running Thanos binary to revert to memory releasing to pre 1.12 logic.

Using cadvisor `container_memory_usage_bytes` metric could be misleading e.g: https://github.com/google/cadvisor/issues/2242

### Added

- [thanos.io](https://thanos.io) website & automation :tada:
- [#1053](https://github.com/thanos-io/thanos/pull/1053) compactor: Compactor & store gateway now handles incomplete uploads gracefully. Added hard limit on how long block upload can take (30m).
- [#811](https://github.com/thanos-io/thanos/pull/811) Remote write receiver component :heart: :heart: thanks to RedHat (@brancz) contribution.
- [#910](https://github.com/thanos-io/thanos/pull/910) Query's stores UI page is now sorted by type and old DNS or File SD stores are removed after 5 minutes (configurable via the new `--store.unhealthy-timeout=5m` flag).
- [#905](https://github.com/thanos-io/thanos/pull/905) Thanos support for Query API: /api/v1/labels. Notice that the API was added in Prometheus v2.6.
- [#798](https://github.com/thanos-io/thanos/pull/798) Ability to limit the maximum number of concurrent request to Series() calls in Thanos Store and the maximum amount of samples we handle.
- [#1060](https://github.com/thanos-io/thanos/pull/1060) Allow specifying region attribute in S3 storage configuration

:warning: **WARNING** :warning: #798 adds a new default limit to Thanos Store: `--store.grpc.series-max-concurrency`. Most likely you will want to make it the same as `--query.max-concurrent` on Thanos Query.

New options:

New Store flags:

```
* `--store.grpc.series-sample-limit` limits the amount of samples that might be retrieved on a single Series() call. By default it is 0. Consider enabling it by setting it to more than 0 if you are running on limited resources.
* `--store.grpc.series-max-concurrency` limits the number of concurrent Series() calls in Thanos Store. By default it is 20. Considering making it lower or bigger depending on the scale of your deployment.
```

New Store metrics:

```
* `thanos_bucket_store_queries_dropped_total` shows how many queries were dropped due to the samples limit;
* `thanos_bucket_store_queries_concurrent_max` is a constant metric which shows how many Series() calls can concurrently be executed by Thanos Store;
* `thanos_bucket_store_queries_in_flight` shows how many queries are currently "in flight" i.e. they are being executed;
* `thanos_bucket_store_gate_duration_seconds` shows how many seconds it took for queries to pass through the gate in both cases - when that fails and when it does not.
```

New Store tracing span: \* `store_query_gate_ismyturn` shows how long it took for a query to pass (or not) through the gate.

- [#1016](https://github.com/thanos-io/thanos/pull/1016) Added option for another DNS resolver (miekg/dns client). Note that this is required to have SRV resolution working on [Golang 1.11+ with KubeDNS below v1.14](https://github.com/golang/go/issues/27546)

  New Querier and Ruler flag: `-- store.sd-dns-resolver` which allows to specify resolver to use. Either `golang` or `miekgdns`

- [#986](https://github.com/thanos-io/thanos/pull/986) Allow to save some startup & sync time in store gateway as it is no longer needed to compute index-cache from block index on its own for larger blocks. The store Gateway still can do it, but it first checks bucket if there is index-cached uploaded already. In the same time, compactor precomputes the index cache file on every compaction.

  New Compactor flag: `--index.generate-missing-cache-file` was added to allow quicker addition of index cache files. If enabled it precomputes missing files on compactor startup. Note that it will take time and it's only one-off step per bucket.

- [#887](https://github.com/thanos-io/thanos/pull/887) Compact: Added new `--block-sync-concurrency` flag, which allows you to configure number of goroutines to use when syncing block metadata from object storage.
- [#928](https://github.com/thanos-io/thanos/pull/928) Query: Added `--store.response-timeout` flag. If a Store doesn't send any data in this specified duration then a Store will be ignored and partial data will be returned if it's enabled. 0 disables timeout.
- [#893](https://github.com/thanos-io/thanos/pull/893) S3 storage backend has graduated to `stable` maturity level.
- [#936](https://github.com/thanos-io/thanos/pull/936) Azure storage backend has graduated to `stable` maturity level.
- [#937](https://github.com/thanos-io/thanos/pull/937) S3: added trace functionality. You can add `trace.enable: true` to enable the minio client's verbose logging.
- [#953](https://github.com/thanos-io/thanos/pull/953) Compact: now has a hidden flag `--debug.accept-malformed-index`. Compaction index verification will ignore out of order label names.
- [#963](https://github.com/thanos-io/thanos/pull/963) GCS: added possibility to inline ServiceAccount into GCS config.
- [#1010](https://github.com/thanos-io/thanos/pull/1010) Compact: added new flag `--compact.concurrency`. Number of goroutines to use when compacting groups.
- [#1028](https://github.com/thanos-io/thanos/pull/1028) Query: added `--query.default-evaluation-interval`, which sets default evaluation interval for sub queries.
- [#980](https://github.com/thanos-io/thanos/pull/980) Ability to override Azure storage endpoint for other regions (China)
- [#1021](https://github.com/thanos-io/thanos/pull/1021) Query API `series` now supports POST method.
- [#939](https://github.com/thanos-io/thanos/pull/939) Query API `query_range` now supports POST method.

### Changed

- [#970](https://github.com/thanos-io/thanos/pull/970) Deprecated `partial_response_disabled` proto field. Added `partial_response_strategy` instead. Both in gRPC and Query API. No `PartialResponseStrategy` field for `RuleGroups` by default means `abort` strategy (old PartialResponse disabled) as this is recommended option for Rules and alerts.

  Metrics:

  - Added `thanos_rule_evaluation_with_warnings_total` to Ruler.
  - DNS `thanos_ruler_query_apis*` are now `thanos_ruler_query_apis_*` for consistency.
  - DNS `thanos_querier_store_apis*` are now `thanos_querier_store_apis__*` for consistency.
  - Query Gate `thanos_bucket_store_series*` are now `thanos_bucket_store_series_*` for consistency.
  - Most of thanos ruler metris related to rule manager has `strategy` label.

  Ruler tracing spans:

  - `/rule_instant_query HTTP[client]` is now `/rule_instant_query_part_resp_abort HTTP[client]"` if request is for abort strategy.

- [#1009](https://github.com/thanos-io/thanos/pull/1009): Upgraded Prometheus (~v2.7.0-rc.0 to v2.8.1) and TSDB (`v0.4.0` to `v0.6.1`) deps.

  Changes that affects Thanos:

  - query:
    - [ENHANCEMENT] In histogram_quantile merge buckets with equivalent le values. #5158.
    - [ENHANCEMENT] Show list of offending labels in the error message in many-to-many scenarios. #5189
    - [BUGFIX] Fix panic when aggregator param is not a literal. #5290
  - ruler:
    - [ENHANCEMENT] Reduce time that Alertmanagers are in flux when reloaded. #5126
    - [BUGFIX] prometheus_rule_group_last_evaluation_timestamp_seconds is now a unix timestamp. #5186
    - [BUGFIX] prometheus_rule_group_last_duration_seconds now reports seconds instead of nanoseconds. Fixes our [issue #1027](https://github.com/thanos-io/thanos/issues/1027)
    - [BUGFIX] Fix sorting of rule groups. #5260
  - store: [ENHANCEMENT] Fast path for EmptyPostings cases in Merge, Intersect and Without.
  - tooling: [FEATURE] New dump command to tsdb tool to dump all samples.
  - compactor:
    - [ENHANCEMENT] When closing the db any running compaction will be cancelled so it doesn't block.
    - [CHANGE] *breaking* Renamed flag `--sync-delay` to `--consistency-delay` [#1053](https://github.com/thanos-io/thanos/pull/1053)

  For ruler essentially whole TSDB CHANGELOG applies between v0.4.0-v0.6.1: https://github.com/prometheus/tsdb/blob/master/CHANGELOG.md

  Note that this was added on TSDB and Prometheus: [FEATURE] Time-ovelapping blocks are now allowed. #370 Whoever due to nature of Thanos compaction (distributed systems), for safety reason this is disabled for Thanos compactor for now.

- [#868](https://github.com/thanos-io/thanos/pull/868) Go has been updated to 1.12.
- [#1055](https://github.com/thanos-io/thanos/pull/1055) Gossip flags are now disabled by default and deprecated.
- [#964](https://github.com/thanos-io/thanos/pull/964) repair: Repair process now sorts the series and labels within block.
- [#1073](https://github.com/thanos-io/thanos/pull/1073) Store: index cache for requests. It now calculates the size properly (includes slice header), has anti-deadlock safeguard and reports more metrics.

### Fixed

- [#921](https://github.com/thanos-io/thanos/pull/921) `thanos_objstore_bucket_last_successful_upload_time` now does not appear when no blocks have been uploaded so far.
- [#966](https://github.com/thanos-io/thanos/pull/966) Bucket: verify no longer warns about overlapping blocks, that overlap `0s`
- [#848](https://github.com/thanos-io/thanos/pull/848) Compact: now correctly works with time series with duplicate labels.
- [#894](https://github.com/thanos-io/thanos/pull/894) Thanos Rule: UI now correctly shows evaluation time.
- [#865](https://github.com/thanos-io/thanos/pull/865) Query: now properly parses DNS SRV Service Discovery.
- [#889](https://github.com/thanos-io/thanos/pull/889) Store: added safeguard against merging posting groups segfault
- [#941](https://github.com/thanos-io/thanos/pull/941) Sidecar: added better handling of intermediate restarts.
- [#933](https://github.com/thanos-io/thanos/pull/933) Query: Fixed 30 seconds lag of adding new store to query.
- [#962](https://github.com/thanos-io/thanos/pull/962) Sidecar: Make config reloader file writes atomic.
- [#982](https://github.com/thanos-io/thanos/pull/982) Query: now advertises Min & Max Time accordingly to the nodes.
- [#1041](https://github.com/thanos-io/thanos/issues/1038) Ruler is now able to return long time range queries.
- [#904](https://github.com/thanos-io/thanos/pull/904) Compact: Skip compaction for blocks with no samples.
- [#1070](https://github.com/thanos-io/thanos/pull/1070) Downsampling works back again. Deferred closer errors are now properly captured.

## [v0.3.2](https://github.com/thanos-io/thanos/releases/tag/v0.3.2) - 2019.03.04

### Added

- [#851](https://github.com/thanos-io/thanos/pull/851) New read API endpoint for api/v1/rules and api/v1/alerts.
- [#873](https://github.com/thanos-io/thanos/pull/873) Store: fix set index cache LRU

:warning: **WARNING** :warning: #873 fix fixes actual handling of `index-cache-size`. Handling of limit for this cache was broken so it was unbounded all the time. From this release actual value matters and is extremely low by default. To "revert" the old behaviour (no boundary), use a large enough value.

### Fixed

- [#833](https://github.com/thanos-io/thanos/issues/833) Store Gateway matcher regression for intersecting with empty posting.
- [#867](https://github.com/thanos-io/thanos/pull/867) Fixed race condition in sidecare between reloader and shipper.

## [v0.3.1](https://github.com/thanos-io/thanos/releases/tag/v0.3.1) - 2019.02.18

### Fixed

- [#829](https://github.com/thanos-io/thanos/issues/829) Store Gateway crashing due to `slice bounds out of range`.
- [#834](https://github.com/thanos-io/thanos/issues/834) Store Gateway matcher regression for `<>` `!=`.

## [v0.3.0](https://github.com/thanos-io/thanos/releases/tag/v0.3.0) - 2019.02.08

### Added

- Support for gzip compressed configuration files before envvar substitution for reloader package.
- `bucket inspect` command for better insights on blocks in object storage.
- Support for [Tencent COS](docs/storage.md#tencent-cos) object storage.
- Partial Response disable option for StoreAPI and QueryAPI.
- Partial Response disable button on Thanos UI
- We have initial docs for goDoc documentation!
- Flags for Querier and Ruler UIs: `--web.route-prefix`, `--web.external-prefix`, `--web.prefix-header`. Details [here](docs/components/query.md#expose-ui-on-a-sub-path)

### Fixed

- [#649](https://github.com/thanos-io/thanos/issues/649) - Fixed store label values api to add also external label values.
- [#396](https://github.com/thanos-io/thanos/issues/396) - Fixed sidecar logic for proxying series that has more than 2^16 samples from Prometheus.
- [#732](https://github.com/thanos-io/thanos/pull/732) - Fixed S3 authentication sequence. You can see new sequence enumerated [here](https://github.com/thanos-io/thanos/blob/master/docs/storage.md#aws-s3-configuration)
- [#745](https://github.com/thanos-io/thanos/pull/745) - Fixed race conditions and edge cases for Thanos Querier fanout logic.
- [#651](https://github.com/thanos-io/thanos/issues/651) - Fixed index cache when asked buffer size is bigger than cache max size.

### Changed

- [#529](https://github.com/thanos-io/thanos/pull/529) Massive improvement for compactor. Downsampling memory consumption was reduce to only store labels and single chunks per each series.
- Qurerier UI: Store page now shows the store APIs per component type.
- Prometheus and TSDB deps are now up to date with ~2.7.0 Prometheus version. Lot's of things has changed. See details [here #704](https://github.com/thanos-io/thanos/pull/704) Known changes that affects us:
  - prometheus/prometheus/discovery/file
    - [ENHANCEMENT] Discovery: Improve performance of previously slow updates of changes of targets. #4526
    - [BUGFIX] Wait for service discovery to stop before exiting #4508 ??
  - prometheus/prometheus/promql:
    - **[ENHANCEMENT] Subqueries support. #4831**
    - [BUGFIX] PromQL: Fix a goroutine leak in the lexer/parser. #4858
    - [BUGFIX] Change max/min over_time to handle NaNs properly. #438
    - [BUGFIX] Check label name for `count_values` PromQL function. #4585
    - [BUGFIX] Ensure that vectors and matrices do not contain identical label-sets. #4589
    - [ENHANCEMENT] Optimize PromQL aggregations #4248
    - [BUGFIX] Only add LookbackDelta to vector selectors #4399
    - [BUGFIX] Reduce floating point errors in stddev and related functions #4533
  - prometheus/prometheus/rules:
    - New metrics exposed! (prometheus evaluation!)
    - [ENHANCEMENT] Rules: Error out at load time for invalid templates, rather than at evaluation time. #4537
  - prometheus/tsdb/index: Index reader optimizations.
- Thanos store gateway flag for sync concurrency (`block-sync-concurrency` with `20` default, so no change by default)
- S3 provider:
  - Added `put_user_metadata` option to config.
  - Added `insecure_skip_verify` option to config.

### Deprecated

- Tests against Prometheus below v2.2.1. This does not mean *lack* of support for those. Only that we don't tests the compatibility anymore. See [#758](https://github.com/thanos-io/thanos/issues/758) for details.

## [v0.2.1](https://github.com/thanos-io/thanos/releases/tag/v0.2.1) - 2018.12.27

### Added

- Relabel drop for Thanos Ruler to enable replica label drop and alert deduplication on AM side.
- Query: Stores UI page available at `/stores`.

![](docs/img/query_ui_stores.png)

### Fixed

- Thanos Rule Alertmanager DNS SD bug.
- DNS SD bug when having SRV results with different ports.
- Move handling of HA alertmanagers to be the same as Prometheus.
- Azure iteration implementation flaw.

## [v0.2.0](https://github.com/thanos-io/thanos/releases/tag/v0.2.0) - 2018.12.10

Next Thanos release adding support to new discovery method, gRPC mTLS and two new object store providers (Swift and Azure).

Note lots of necessary breaking changes in flags that relates to bucket configuration.

### Deprecated

- *breaking*: Removed all bucket specific flags as we moved to config files:
  - --gcs-bucket=\<bucket\>
  - --s3.bucket=\<bucket\>
  - --s3.endpoint=\<api-url\>
  - --s3.access-key=\<key\>
  - --s3.insecure
  - --s3.signature-version2
  - --s3.encrypt-sse
  - --gcs-backup-bucket=\<bucket\>
  - --s3-backup-bucket=\<bucket\>
- *breaking*: Removed support of those environment variables for bucket:
  - S3_BUCKET
  - S3_ENDPOINT
  - S3_ACCESS_KEY
  - S3_INSECURE
  - S3_SIGNATURE_VERSION2
- *breaking*: Removed provider specific bucket metrics e.g `thanos_objstore_gcs_bucket_operations_total` in favor of of generic bucket operation metrics.

### Changed

- *breaking*: Added `thanos_` prefix to memberlist (gossip) metrics. Make sure to update your dashboards and rules.
- S3 provider:
  - Set `"X-Amz-Acl": "bucket-owner-full-control"` metadata for s3 upload operation.

### Added

- Support for heterogeneous secure gRPC on StoreAPI.
- Handling of scalar result in rule node evaluating rules.
- Flag `--objstore.config-file` to reference to the bucket configuration file in yaml format. Detailed information can be found in document [storage](docs/storage.md).
- File service discovery for StoreAPIs:
- In `thanos rule`, static configuration of query nodes via `--query`
- In `thanos rule`, file based discovery of query nodes using `--query.file-sd-config.files`
- In `thanos query`, file based discovery of store nodes using `--store.file-sd-config.files`
- `/-/healthy` endpoint to Querier.
- DNS service discovery to static and file based configurations using the `dns+` and `dnssrv+` prefixes for the respective lookup. Details [here](docs/service-discovery.md)
- `--cluster.disable` flag to disable gossip functionality completely.
- Hidden flag to configure max compaction level.
- Azure Storage.
- OpenStack Swift support.
- Thanos Ruler `thanos_rule_loaded_rules` metric.
- Option for JSON logger format.

### Fixed

- Issue whereby the Proxy Store could end up in a deadlock if there were more than 9 stores being queried and all returned an error.
- Ruler tracing causing panics.
- GatherIndexStats panics on duplicated chunks check.
- Clean up of old compact blocks on compact restart.
- Sidecar too frequent Prometheus reload.
- `thanos_compactor_retries_total` metric not being registered.

## [v0.1.0](https://github.com/thanos-io/thanos/releases/tag/v0.1.0) - 2018.09.14

Initial version to have a stable reference before [gossip protocol removal](docs/proposals-done/201809-gossip-removal.md).

### Added

- Gossip layer for all components.
- StoreAPI gRPC proto.
- TSDB block upload logic for Sidecar.
- StoreAPI logic for Sidecar.
- Config and rule reloader logic for Sidecar.
- On-the fly result merge and deduplication logic for Querier.
- Custom Thanos UI (based mainly on Prometheus UI) for Querier.
- Optimized object storage fetch logic for Store.
- Index cache and chunk pool for Store for better memory usage.
- Stable support for Google Cloud Storage object storage.
- StoreAPI logic for Querier to support Thanos federation (experimental).
- Support for S3 minio-based AWS object storage (experimental).
- Compaction logic of blocks from multiple sources for Compactor.
- Optional Compaction fixed retention.
- Optional downsampling logic for Compactor (experimental).
- Rule (including alerts) evaluation logic for Ruler.
- Rule UI with hot rules reload.
- StoreAPI logic for Ruler.
- Basic metric orchestration for all components.
- Verify commands with potential fixes (experimental).
- Compact / Downsample offline commands.
- Bucket commands.
- Downsampling support for UI.
- Grafana dashboards for Thanos components.<|MERGE_RESOLUTION|>--- conflicted
+++ resolved
@@ -12,7 +12,8 @@
 
 ### Fixed
 
-<<<<<<< HEAD
+* [#7511](https://github.com/thanos-io/thanos/pull/7511) Query Frontend: fix doubled gzip compression for response body.
+
 ### Added
 
 ### Changed
@@ -20,34 +21,33 @@
 ### Removed
 
 ## [v0.36.0](https://github.com/thanos-io/thanos/tree/release-0.36)
-=======
-- [#7493](https://github.com/thanos-io/thanos/pull/7493) *: fix server grpc histograms
-* [#7511](https://github.com/thanos-io/thanos/pull/7511) Query Frontend: fix doubled gzip compression for response body.
-
-### Added
-
-- [#7560](https://github.com/thanos-io/thanos/pull/7560) Query: Added the possibility of filtering rules by rule_name, rule_group or file to HTTP api.
-
-### Changed
-
-- [#7494](https://github.com/thanos-io/thanos/pull/7494) Ruler: remove trailing period from SRV records returned by discovery `dnsnosrva` lookups
-- [#7567](https://github.com/thanos-io/thanos/pull/7565) Query: Use thanos resolver for endpoint groups.
-
-### Removed
-
-## [v0.36.0](https://github.com/thanos-io/thanos/tree/release-0.36) - in progress
->>>>>>> 7c360d19
 
 ### Fixed
 
 - [#7326](https://github.com/thanos-io/thanos/pull/7326) Query: fixing exemplars proxy when querying stores with multiple tenants.
 - [#7403](https://github.com/thanos-io/thanos/pull/7403) Sidecar: fix startup sequence
 - [#7484](https://github.com/thanos-io/thanos/pull/7484) Proxy: fix panic in lazy response set
-<<<<<<< HEAD
 - [#7493](https://github.com/thanos-io/thanos/pull/7493) *: fix server grpc histograms
-=======
+
+### Added
+
+- [#7560](https://github.com/thanos-io/thanos/pull/7560) Query: Added the possibility of filtering rules by rule_name, rule_group or file to HTTP api.
+
+### Changed
+
+- [#7494](https://github.com/thanos-io/thanos/pull/7494) Ruler: remove trailing period from SRV records returned by discovery `dnsnosrva` lookups
+- [#7567](https://github.com/thanos-io/thanos/pull/7565) Query: Use thanos resolver for endpoint groups.
+
+### Removed
+
+## [v0.36.0](https://github.com/thanos-io/thanos/tree/release-0.36) - in progress
+
+### Fixed
+
+- [#7326](https://github.com/thanos-io/thanos/pull/7326) Query: fixing exemplars proxy when querying stores with multiple tenants.
+- [#7403](https://github.com/thanos-io/thanos/pull/7403) Sidecar: fix startup sequence
+- [#7484](https://github.com/thanos-io/thanos/pull/7484) Proxy: fix panic in lazy response set
 - [#7492](https://github.com/thanos-io/thanos/pull/7492) Compactor: update filtered blocks list before second downsample pass.
->>>>>>> 7c360d19
 
 ### Added
 
